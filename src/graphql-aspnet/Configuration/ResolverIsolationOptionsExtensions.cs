--- conflicted
+++ resolved
@@ -9,12 +9,8 @@
 
 namespace GraphQL.AspNet.Configuration
 {
-<<<<<<< HEAD
+    using System;
     using GraphQL.AspNet.Schemas.Generation.TypeTemplates;
-=======
-    using System;
-    using GraphQL.AspNet.Internal.TypeTemplates;
->>>>>>> 1f03f570
 
     /// <summary>
     /// Helper methods for working with <see cref="ResolverIsolationOptions"/>.
