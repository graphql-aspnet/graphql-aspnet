--- conflicted
+++ resolved
@@ -1,4 +1,4 @@
-﻿// *************************************************************
+// *************************************************************
 // project:  graphql-aspnet
 // --
 // repo: https://github.com/graphql-aspnet
@@ -45,12 +45,8 @@
 
             this.DisableIntrospection = config.DisableIntrospection;
             this.FieldDeclarationRequirements = config.FieldDeclarationRequirements;
-<<<<<<< HEAD
             this.SchemaFormatStrategy = config.SchemaFormatStrategy;
 
-=======
-            this.GraphNamingFormatter = config.GraphNamingFormatter;
->>>>>>> 3527a533
             this.ArgumentBindingRule = config.ArgumentBindingRule;
 
             if (config.AllowedOperations != null)
