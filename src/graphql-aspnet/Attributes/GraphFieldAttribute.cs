﻿// *************************************************************
// project:  graphql-aspnet
// --
// repo: https://github.com/graphql-aspnet
// docs: https://graphql-aspnet.github.io
// --
// License:  MIT
// *************************************************************

namespace GraphQL.AspNet.Attributes
{
    using System;
    using System.Collections.Generic;
    using System.Diagnostics;
    using System.Linq;
    using GraphQL.AspNet.Execution;

    /// <summary>
    /// Explicitly marks a property or method of a class as being a field on a graph.
    /// </summary>
    [DebuggerDisplay("{Template}")]
    [AttributeUsage(AttributeTargets.Property | AttributeTargets.Method, AllowMultiple = false, Inherited = false)]
    public class GraphFieldAttribute : GraphAttributeBase
    {
        /// <summary>
        /// Initializes a new instance of the <see cref="GraphFieldAttribute"/> class.
        /// </summary>
        public GraphFieldAttribute()
            : this(false, ItemPathRoots.Types, Constants.Routing.ACTION_METHOD_META_NAME)
        {
        }

        /// <summary>
        /// Initializes a new instance of the <see cref="GraphFieldAttribute"/> class.
        /// </summary>
        /// <param name="template">The template naming scheme to use to generate a graph field from this method or property. The exact name may be altered on a per schema
        /// basis depending on field name formatting rules etc.</param>
        public GraphFieldAttribute(string template)
<<<<<<< HEAD
         : this(false, ItemPathRoots.Types, template)
=======
         : this(false, SchemaItemCollections.Types, template)
>>>>>>> 3527a533
        {
        }

        /// <summary>
        /// Initializes a new instance of the <see cref="GraphFieldAttribute" /> class.
        /// </summary>
        /// <param name="isRootFragment">if set to <c>true</c> this instance represents a a path from its assigned graph root.</param>
        /// <param name="fieldType">The top level schema type this declared field should be assigned to.</param>
        /// <param name="template">The template naming scheme to use to generate a graph field from this method.</param>
        /// <param name="unionTypeName">Name of the union type if one is to be created, null otherwise.</param>
        /// <param name="typeSet">A collection of types that, depending on other parameters will be used to generate a union
        /// or just setup the field.</param>
        protected GraphFieldAttribute(
            bool isRootFragment,
            ItemPathRoots fieldType,
            string template,
            string unionTypeName,
            params Type[] typeSet)
            : this(isRootFragment, fieldType, template, typeSet)
        {
            this.UnionTypeName = unionTypeName?.Trim();
        }

        /// <summary>
        /// Initializes a new instance of the <see cref="GraphFieldAttribute" /> class.
        /// </summary>
        /// <param name="isRootFragment">if set to <c>true</c> this instance represents a a path from its assigned graph root.</param>
        /// <param name="fieldType">The top level schema type this declared field should be assigned to.</param>
        /// <param name="template">The template naming scheme to use to generate a graph field from this method.</param>
        /// <param name="typeSet">A collection of types that, depending on other parameters will be used to generate a union
        /// or just setup the field.</param>
        protected GraphFieldAttribute(
            bool isRootFragment,
            ItemPathRoots fieldType,
            string template,
            params Type[] typeSet)
        {
            this.IsRootFragment = isRootFragment;
            this.FieldType = fieldType;
            this.Template = template?.Trim();
            this.UnionTypeName = null;
            this.Types = new List<Type>(typeSet?.Where(x => x != null) ?? Enumerable.Empty<Type>());
            this.Complexity = 1;
        }

        /// <summary>
        /// Gets a value indicating which internal subsystem of schema items this
        /// field is a part of.
        /// </summary>
        /// <value>The type of the field.</value>
        public ItemPathRoots FieldType { get; }

        /// <summary>
        /// Gets the template for the path fragment for the field, if provided.
        /// </summary>
        /// <value>The name.</value>
        public string Template { get; }

        /// <summary>
        /// Gets the name of the union this field defines, if any.
        /// </summary>
        /// <value>The name of the union type to create when multiple return types are possible.</value>
        public string UnionTypeName { get; }

        /// <summary>
        /// Gets a value indicating whether this instance represents a template
        /// pathed from its root operation or if it is intended to be nested with another fragment.
        /// </summary>
        /// <value><c>true</c> if this instance is rooted to a top level operation; otherwise, <c>false</c>.</value>
        public bool IsRootFragment { get; }

        /// <summary>
        /// Gets the possible return types that were defined for this field. Useful
        /// when declaring a field that returns an INTERFACE type that may be implemented by
        /// multiple OBJECT types.
        /// </summary>
        /// <value>The type of the declared data.</value>
        public IReadOnlyList<Type> Types { get; }

        /// <summary>
        /// Gets or sets an estimated weight value of this field in terms of the overall impact it has on the execution of a query.
        /// See the documentation for an understanding of how query complexity is calculated.
        /// </summary>
        /// <value>The estimated complexity value for this field.</value>
        public float Complexity { get; set; }

        /// <summary>
        /// Gets or sets a type expression, in graphql's syntax language, that defines
        /// the meta types for this field (e.g. <c>"[Type]!"</c>, <c>"Type!"</c> etc.).
        /// </summary>
        /// <remarks>
        /// <para>
        /// The supplied type name is a placeholder; it is replaced at runtime with the
        /// actual type name of this field as its declared in the target schema.
        /// <br />
        /// For Example, <c>"[Type!]"</c>, <c>"[Song!]"</c> and
        /// <c>"[Donut!]"</c> are all equivilant values for this property.
        /// </para>
        /// <para>
        /// When <c>null</c>, the type expression extracted from source code is used.
        /// </para>
        /// </remarks>
        /// <value>The type expression to assign to this field.</value>
        public string TypeExpression { get; set; }

        /// <summary>
        /// Gets the mode indicating how the runtime should process
        /// the objects resolving this field.
        /// </summary>
        /// <value>The execution mode of this field when it is resolved by the runtime.</value>
        public virtual FieldResolutionMode ExecutionMode => FieldResolutionMode.PerSourceItem;

        /// <summary>
        /// Gets or sets a customized name to refer to this field in all log entries and error messages.
        /// </summary>
        /// <remarks>
        /// When not supplied the name defaults to the fully qualified method or property name. (e.g. <c>'MyObject.MyMethod'</c>). This
        /// can be especially helpful when working with runtime defined fields (e.g. minimal api).
        /// </remarks>
        /// <value>The name to refer to this field on internal messaging.</value>
        public string InternalName { get; set; }
    }
}<|MERGE_RESOLUTION|>--- conflicted
+++ resolved
@@ -1,4 +1,4 @@
-﻿// *************************************************************
+// *************************************************************
 // project:  graphql-aspnet
 // --
 // repo: https://github.com/graphql-aspnet
@@ -36,11 +36,7 @@
         /// <param name="template">The template naming scheme to use to generate a graph field from this method or property. The exact name may be altered on a per schema
         /// basis depending on field name formatting rules etc.</param>
         public GraphFieldAttribute(string template)
-<<<<<<< HEAD
          : this(false, ItemPathRoots.Types, template)
-=======
-         : this(false, SchemaItemCollections.Types, template)
->>>>>>> 3527a533
         {
         }
 
