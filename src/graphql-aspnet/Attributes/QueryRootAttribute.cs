﻿// *************************************************************
// project:  graphql-aspnet
// --
// repo: https://github.com/graphql-aspnet
// docs: https://graphql-aspnet.github.io
// --
// License:  MIT
// *************************************************************

namespace GraphQL.AspNet.Attributes
{
    using System;
    using System.Linq;
    using GraphQL.AspNet.Common.Extensions;
    using GraphQL.AspNet.Execution;
    using GraphQL.AspNet.Interfaces.Schema;

    /// <summary>
    /// A decorator attribute to identify a controller method as being attached directly
    /// to the root query operation, as apposed to being nested under its controller field declarations.
    /// </summary>
    [AttributeUsage(AttributeTargets.Method)]
    public class QueryRootAttribute : GraphFieldAttribute
    {
        /// <summary>
        /// Initializes a new instance of the <see cref="QueryRootAttribute" /> class.
        /// </summary>
        public QueryRootAttribute()
            : this(Constants.Routing.ACTION_METHOD_META_NAME)
        {
        }

        /// <summary>
        /// Initializes a new instance of the <see cref="QueryRootAttribute" /> class.
        /// </summary>
        /// <param name="template">The template naming scheme to use to generate a graph field from this method.</param>
        public QueryRootAttribute(string template)
            : this(template, null as Type)
        {
        }

        /// <summary>
        /// Initializes a new instance of the <see cref="QueryRootAttribute" /> class.
        /// </summary>
        /// <param name="template">The template naming scheme to use to generate a graph field from this method.</param>
        /// <param name="unionTypeName">Name of the union type.</param>
        public QueryRootAttribute(string template, string unionTypeName)
         : this(template, unionTypeName, null, null)
        {
        }

        /// <summary>
        /// Initializes a new instance of the <see cref="QueryRootAttribute" /> class.
        /// </summary>
        /// <param name="returnType">The type of the object returned from this method. If this type implements
        /// <see cref="IGraphUnionProxy"/> this field will be declared as returning the union defined by the type.</param>
        public QueryRootAttribute(Type returnType)
            : this(Constants.Routing.ACTION_METHOD_META_NAME, returnType)
        {
        }

        /// <summary>
        /// Initializes a new instance of the <see cref="QueryRootAttribute" /> class.
        /// </summary>
        /// <param name="returnType">The type of the data object returned from this method. If this type implements
        /// <see cref="IGraphUnionProxy"/> this field will be declared as returning the union defined by the type. In the event that the return type is an interface
        /// be sure to supply any additional concrete types so that they may be included in the object graph.</param>
        /// <param name="additionalTypes">Any additional types to include in the object graph on behalf of this method.</param>
        public QueryRootAttribute(Type returnType, params Type[] additionalTypes)
            : this(Constants.Routing.ACTION_METHOD_META_NAME, returnType, additionalTypes)
        {
        }

        /// <summary>
        /// Initializes a new instance of the <see cref="QueryRootAttribute" /> class.
        /// </summary>
        /// <param name="template">The template naming scheme to use to generate a graph field from this method.</param>
        /// <param name="returnType">The type of the object returned from this method. If this type implements
        /// <see cref="IGraphUnionProxy"/> this field will be declared as returning the union defined by the type.</param>
        public QueryRootAttribute(string template, Type returnType)
            : base(true, ItemPathRoots.Query, template, returnType)
        {
        }

        /// <summary>
        /// Initializes a new instance of the <see cref="QueryRootAttribute" /> class.
        /// </summary>
        /// <param name="template">The template naming scheme to use to generate a graph field from this method.</param>
        /// <param name="returnType">The type of the object returned from this method. If this type implements
        /// <see cref="IGraphUnionProxy"/> this field will be declared as returning the union defined by the type. In the event that the return type is an interface
        /// be sure to supply any additional concrete types so that they may be included in the object graph.</param>
        /// <param name="additionalTypes">Any additional types to include in the object graph on behalf of this method.</param>
        public QueryRootAttribute(string template, Type returnType, params Type[] additionalTypes)
            : base(
                  true,
<<<<<<< HEAD
                  ItemPathRoots.Query,
=======
                  SchemaItemCollections.Query,
>>>>>>> 3527a533
                  template,
                  (new Type[] { returnType }).Concat(additionalTypes ?? Enumerable.Empty<Type>()).ToArray())
        {
        }

        /// <summary>
        /// Initializes a new instance of the <see cref="QueryRootAttribute" /> class.
        /// </summary>
        /// <param name="template">The template naming scheme to use to generate a graph field from this method.</param>
        /// <param name="unionTypeName">Name of the union type.</param>
        /// <param name="unionTypeA">The first of two required types to include in the union.</param>
        /// <param name="additionalUnionTypes">Any additional union types.</param>
        public QueryRootAttribute(string template, string unionTypeName, Type unionTypeA, params Type[] additionalUnionTypes)
            : base(
                true,
                ItemPathRoots.Query,
                template,
                unionTypeName,
                (new Type[] { unionTypeA }).Concat(additionalUnionTypes ?? Enumerable.Empty<Type>()).ToArray())
        {
        }
    }
}<|MERGE_RESOLUTION|>--- conflicted
+++ resolved
@@ -1,4 +1,4 @@
-﻿// *************************************************************
+// *************************************************************
 // project:  graphql-aspnet
 // --
 // repo: https://github.com/graphql-aspnet
@@ -93,11 +93,7 @@
         public QueryRootAttribute(string template, Type returnType, params Type[] additionalTypes)
             : base(
                   true,
-<<<<<<< HEAD
                   ItemPathRoots.Query,
-=======
-                  SchemaItemCollections.Query,
->>>>>>> 3527a533
                   template,
                   (new Type[] { returnType }).Concat(additionalTypes ?? Enumerable.Empty<Type>()).ToArray())
         {
