--- conflicted
+++ resolved
@@ -1,4 +1,4 @@
-﻿// *************************************************************
+// *************************************************************
 // project:  graphql-aspnet
 // --
 // repo: https://github.com/graphql-aspnet
@@ -91,11 +91,7 @@
         /// be sure to supply any additional concrete types so that they may be included in the object graph.</param>
         /// <param name="additionalTypes">Any additional types to include in the object graph on behalf of this method.</param>
         public MutationRootAttribute(string template, Type returnType, params Type[] additionalTypes)
-<<<<<<< HEAD
             : base(true, ItemPathRoots.Mutation, template, (new Type[] { returnType }).Concat(additionalTypes ?? Enumerable.Empty<Type>()).ToArray())
-=======
-            : base(true, SchemaItemCollections.Mutation, template, (new Type[] { returnType }).Concat(additionalTypes ?? Enumerable.Empty<Type>()).ToArray())
->>>>>>> 3527a533
         {
         }
 
@@ -109,11 +105,7 @@
         public MutationRootAttribute(string template, string unionTypeName, Type unionTypeA, params Type[] additionalUnionTypes)
             : base(
                   true,
-<<<<<<< HEAD
                   ItemPathRoots.Mutation,
-=======
-                  SchemaItemCollections.Mutation,
->>>>>>> 3527a533
                   template,
                   unionTypeName,
                   (new Type[] { unionTypeA }).Concat(additionalUnionTypes ?? Enumerable.Empty<Type>()).ToArray())
