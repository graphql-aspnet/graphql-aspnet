﻿// *************************************************************
// project:  graphql-aspnet
// --
// repo: https://github.com/graphql-aspnet
// docs: https://graphql-aspnet.github.io
// --
// License:  MIT
// *************************************************************

namespace GraphQL.AspNet.Interfaces.Internal
{
    using System;
<<<<<<< HEAD
    using GraphQL.AspNet.Execution;
=======
>>>>>>> 3527a533
    using GraphQL.AspNet.Interfaces.Execution;
    using GraphQL.AspNet.Schemas;
    using GraphQL.AspNet.Schemas.TypeSystem;

    /// <summary>
    /// An interface describing a template that can accurately represent an input argument in the object graph.
    /// </summary>
    public interface IGraphArgumentTemplate : ISchemaItemTemplate
    {
        /// <summary>
        /// Creates a metadata object representing the parameter parsed by this template.
        /// </summary>
        /// <returns>IGraphFieldResolverParameterMetaData.</returns>
        IGraphFieldResolverParameterMetaData CreateResolverMetaData();

        /// <summary>
        /// Gets the parent method this parameter belongs to.
        /// </summary>
        /// <value>The parent.</value>
        IGraphFieldTemplateBase Parent { get; }

        /// <summary>
        /// Gets the default value assigned to this parameter as part of its declaration, if any.
        /// </summary>
        /// <value>The default value.</value>
        object DefaultValue { get; }

        /// <summary>
        /// Gets the type expression that represents how this field is represented in the object graph.
        /// </summary>
        /// <value>The type expression.</value>
        GraphTypeExpression TypeExpression { get; }

        /// <summary>
<<<<<<< HEAD
        /// Gets a value indicating whether the <see cref="TypeExpression"/>
        /// of this instance is custom or otherwise supplied by the devloper and not inferred
        /// by the code written.
        /// </summary>
        /// <value><c>true</c> if this instance is custom type expression; otherwise, <c>false</c>.</value>
        bool IsCustomTypeExpression { get; }

        /// <summary>
=======
>>>>>>> 3527a533
        /// Gets a value indicating what role this argument plays in a resolver, whether it be part of the schema,
        /// a parent resolved data value, an injected value from a service provider etc.
        /// </summary>
        /// <value>The argument modifier value applied to this parameter.</value>
<<<<<<< HEAD
        ParameterModifiers ArgumentModifier { get; }
=======
        GraphArgumentModifiers ArgumentModifier { get; }
>>>>>>> 3527a533

        /// <summary>
        /// Gets the name of the argument as its declared in the server side code.
        /// </summary>
        /// <value>The name of the declared argument.</value>
        string ParameterName { get; }

        /// <summary>
        /// Gets the input type of this argument as its declared in the C# code base with no modifications or
        /// coerions applied.
        /// </summary>
        /// <value>The type of this argument as declared in the code base.</value>
        Type DeclaredArgumentType { get; }

        /// <summary>
        /// Gets the list type wrappers, if defined, used to generate a type expression for this field.
        /// This list represents the type requirements of the field. When null or not supplied, the type
        /// expression will be inferred by the return type of the field.
        /// </summary>
        /// <value>The custom wrappers.</value>
        MetaGraphTypes[] DeclaredTypeWrappers { get; }

        /// <summary>
        /// Gets a value indicating whether this argument has a default value assigned to it.
        /// </summary>
        /// <value><c>true</c> if this instance has a default value; otherwise, <c>false</c>.</value>
        bool HasDefaultValue { get; }
    }
}<|MERGE_RESOLUTION|>--- conflicted
+++ resolved
@@ -1,4 +1,4 @@
-﻿// *************************************************************
+// *************************************************************
 // project:  graphql-aspnet
 // --
 // repo: https://github.com/graphql-aspnet
@@ -10,10 +10,7 @@
 namespace GraphQL.AspNet.Interfaces.Internal
 {
     using System;
-<<<<<<< HEAD
     using GraphQL.AspNet.Execution;
-=======
->>>>>>> 3527a533
     using GraphQL.AspNet.Interfaces.Execution;
     using GraphQL.AspNet.Schemas;
     using GraphQL.AspNet.Schemas.TypeSystem;
@@ -48,7 +45,6 @@
         GraphTypeExpression TypeExpression { get; }
 
         /// <summary>
-<<<<<<< HEAD
         /// Gets a value indicating whether the <see cref="TypeExpression"/>
         /// of this instance is custom or otherwise supplied by the devloper and not inferred
         /// by the code written.
@@ -57,17 +53,11 @@
         bool IsCustomTypeExpression { get; }
 
         /// <summary>
-=======
->>>>>>> 3527a533
         /// Gets a value indicating what role this argument plays in a resolver, whether it be part of the schema,
         /// a parent resolved data value, an injected value from a service provider etc.
         /// </summary>
         /// <value>The argument modifier value applied to this parameter.</value>
-<<<<<<< HEAD
         ParameterModifiers ArgumentModifier { get; }
-=======
-        GraphArgumentModifiers ArgumentModifier { get; }
->>>>>>> 3527a533
 
         /// <summary>
         /// Gets the name of the argument as its declared in the server side code.
