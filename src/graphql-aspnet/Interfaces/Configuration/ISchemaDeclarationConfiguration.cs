--- conflicted
+++ resolved
@@ -1,4 +1,4 @@
-﻿// *************************************************************
+// *************************************************************
 // project:  graphql-aspnet
 // --
 // repo: https://github.com/graphql-aspnet
@@ -48,21 +48,8 @@
         SchemaArgumentBindingRules ArgumentBindingRule { get; }
 
         /// <summary>
-<<<<<<< HEAD
         /// Gets an instance of a format strategy object that will apply custom
         /// formats and other updates to a newly created schema item just before its added to a schema.
-=======
-        /// <para>Gets an object used to format the declared names in your C# code as various items in the type system
-        /// for this <see cref="ISchema" />.
-        /// </para>
-        ///
-        /// <para>
-        /// Defaults:
-        /// Graph Type Names : ProperCase.
-        /// Field Names: camelCase.
-        /// Enum Values: UPPERCASE.
-        /// </para>
->>>>>>> 3527a533
         /// </summary>
         /// <value>The schema item formatter.</value>
         GraphSchemaFormatStrategy SchemaFormatStrategy { get; }
