--- conflicted
+++ resolved
@@ -95,11 +95,7 @@
         /// in order to access this field.
         /// </summary>
         /// <value>The security groups.</value>
-<<<<<<< HEAD
-        IList<SecurityGroup> SecurityGroups { get; }
-=======
         IEnumerable<AppliedSecurityPolicyGroup> SecurityGroups { get; }
->>>>>>> 0810343b
 
         /// <summary>
         /// Gets a value indicating whether this instance is virtual and added by the runtime to facilitate
