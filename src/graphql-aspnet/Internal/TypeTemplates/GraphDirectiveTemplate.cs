--- conflicted
+++ resolved
@@ -137,16 +137,8 @@
         /// <inheritdoc />
         public override bool IsExplicitDeclaration => true;
 
-<<<<<<< HEAD
         /// <inheritdoc />
-        public override SecurityGroup SecurityPolicies { get; } = SecurityGroup.Empty;
-=======
-        /// <summary>
-        /// Gets the security policies found via defined attributes on the item that need to be enforced.
-        /// </summary>
-        /// <value>The security policies.</value>
         public override AppliedSecurityPolicyGroup SecurityPolicies { get; } = AppliedSecurityPolicyGroup.Empty;
->>>>>>> 0810343b
 
         /// <inheritdoc />
         public override TypeKind Kind => TypeKind.DIRECTIVE;
