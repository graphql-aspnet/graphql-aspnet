﻿// *************************************************************
// project:  graphql-aspnet
// --
// repo: https://github.com/graphql-aspnet
// docs: https://graphql-aspnet.github.io
// --
// License:  MIT
// *************************************************************

namespace GraphQL.AspNet.Execution
{
    using System;
    using System.Threading;
    using System.Threading.Tasks;
    using GraphQL.AspNet.Execution.Contexts;
    using GraphQL.AspNet.Execution.Resolvers;
    using GraphQL.AspNet.Interfaces.Execution;
<<<<<<< HEAD
    using PathConstants = GraphQL.AspNet.Constants.Routing;
=======
    using RouteConstants = GraphQL.AspNet.Constants.Routing;
>>>>>>> 3527a533

    /// <summary>
    /// Helper methods useful during document execution.
    /// </summary>
    public static class ExecutionExtensionMethods
    {
        /// <summary>
        /// Converts the supplied collection value into its equivilant routing constant.
        /// </summary>
        /// <param name="value">The value to convert.</param>
        /// <returns>System.String.</returns>
        internal static string ToPathRootString(this ItemPathRoots value)
        {
            switch (value)
            {
                case ItemPathRoots.Query:
                    return PathConstants.QUERY_ROOT;

                case ItemPathRoots.Mutation:
                    return PathConstants.MUTATION_ROOT;

                case ItemPathRoots.Subscription:
                    return PathConstants.SUBSCRIPTION_ROOT;

                case ItemPathRoots.Types:
                    return PathConstants.TYPE_ROOT;

                case ItemPathRoots.Directives:
                    return PathConstants.DIRECTIVE_ROOT;

                default:
                    return PathConstants.NOOP_ROOT;
            }
        }

        /// <summary>
        /// Extends the provided resolver by executing the supplied function
        /// after the initial resolver completes. This functon is executed regardless
        /// of the state of the context; successfully completed or failed.
        /// </summary>
        /// <param name="resolver">The base resolver to extend.</param>
        /// <param name="extensionFunction">A function to extend the resolver with.</param>
        /// <returns>The extended resolver.</returns>
        public static IGraphFieldResolver Extend(
            this IGraphFieldResolver resolver,
            Func<FieldResolutionContext, CancellationToken, Task> extensionFunction)
        {
            return new ExtendedGraphFieldResolver(resolver, extensionFunction);
        }
    }
}<|MERGE_RESOLUTION|>--- conflicted
+++ resolved
@@ -1,4 +1,4 @@
-﻿// *************************************************************
+// *************************************************************
 // project:  graphql-aspnet
 // --
 // repo: https://github.com/graphql-aspnet
@@ -15,11 +15,7 @@
     using GraphQL.AspNet.Execution.Contexts;
     using GraphQL.AspNet.Execution.Resolvers;
     using GraphQL.AspNet.Interfaces.Execution;
-<<<<<<< HEAD
     using PathConstants = GraphQL.AspNet.Constants.Routing;
-=======
-    using RouteConstants = GraphQL.AspNet.Constants.Routing;
->>>>>>> 3527a533
 
     /// <summary>
     /// Helper methods useful during document execution.
