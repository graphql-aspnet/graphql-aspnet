﻿// *************************************************************
// project:  graphql-aspnet
// --
// repo: https://github.com/graphql-aspnet
// docs: https://graphql-aspnet.github.io
// --
// License:  MIT
// *************************************************************

namespace GraphQL.AspNet.Execution.Contexts
{
    using System;
    using System.Security.Claims;
    using System.Threading;
    using GraphQL.AspNet.Common;
    using GraphQL.AspNet.Interfaces.Execution;
    using GraphQL.AspNet.Interfaces.Logging;
    using GraphQL.AspNet.Interfaces.Schema;
    using GraphQL.AspNet.Schemas.Structural;

    /// <summary>
    /// A base context used by all field and directive resolution contexts in order to successfully invoke
    /// a controller action, object method or object property and retrieve a data value for a field.
    /// </summary>
    public abstract class SchemaItemResolutionContext
    {
        /// <summary>
        /// Initializes a new instance of the <see cref="SchemaItemResolutionContext" /> class.
        /// </summary>
        /// <param name="serviceProvider">The service provider instance that should be used to resolve any
        /// needed services or non-schema arguments to the target resolver.</param>
        /// <param name="querySession">The query session governing the request.</param>
        /// <param name="targetSchema">The schema in scope for this resolution context.</param>
        /// <param name="queryRequest">The master query request being executed.</param>
        /// <param name="request">The resolution request to carry with the context.</param>
        /// <param name="arguments">The arguments to be passed to the resolver when its executed.</param>
        /// <param name="messages">(Optional) A collection of messages that can be written to during resolution. These messages
        /// will be transmitted to the requestor.</param>
        /// <param name="logger">(Optional) A logger instance that can be used to record scoped log entries.</param>
        /// <param name="user">(Optional) The user context that authenticated and authorized for this
        /// resolution context.</param>
        /// <param name="cancelToken">The cancel token governing the resolution of the schema item.</param>
        protected SchemaItemResolutionContext(
            IServiceProvider serviceProvider,
            IQuerySession querySession,
            ISchema targetSchema,
            IQueryExecutionRequest queryRequest,
            IDataRequest request,
            IExecutionArgumentCollection arguments,
            IGraphMessageCollection messages = null,
            IGraphEventLogger logger = null,
            ClaimsPrincipal user = null,
            CancellationToken cancelToken = default)
        {
            this.Session = Validation.ThrowIfNullOrReturn(querySession, nameof(querySession));
            this.ServiceProvider = Validation.ThrowIfNullOrReturn(serviceProvider, nameof(serviceProvider));
            this.QueryRequest = Validation.ThrowIfNullOrReturn(queryRequest, nameof(queryRequest));
            this.Request = Validation.ThrowIfNullOrReturn(request, nameof(request));
            this.ExecutionSuppliedArguments = Validation.ThrowIfNullOrReturn(arguments, nameof(arguments));
            this.User = user;
            this.Logger = logger;
            this.Schema = Validation.ThrowIfNullOrReturn(targetSchema, nameof(targetSchema));
            this.ExecutionSuppliedArguments = this.ExecutionSuppliedArguments.ForContext(this);
            this.Messages = messages ?? new GraphMessageCollection();
            this.CancellationToken = cancelToken;
        }

        /// <summary>
        /// Cancels this resolution context indicating it did not complete successfully.
        /// </summary>
        public virtual void Cancel()
        {
            this.IsCancelled = true;
        }

        /// <summary>
        /// Gets a value indicating whether this resolution context was canceled, indicating it did not complete
        /// its resolution operation successfully.
        /// </summary>
        /// <value><c>true</c> if this instance is canceled; otherwise, <c>false</c>.</value>
        public virtual bool IsCancelled { get; private set; }

        /// <summary>
        /// Gets the set of argument, if any, to be supplied to the method the resolver will call to
        /// complete its operation.
        /// </summary>
        /// <value>The arguments.</value>
        public IExecutionArgumentCollection ExecutionSuppliedArguments { get; }

        /// <summary>
        /// Gets a collection of messages that be written to. These messages will be transmitted to the requestor.
        /// </summary>
        /// <value>The message collection available to this context.</value>
        public IGraphMessageCollection Messages { get; }

        /// <summary>
        /// Gets the cancellation token governing this resolution. Any raised cancel requests via this token should be obeyed.
        /// </summary>
        /// <value>The cancellation token governing the resolution of the target schema item.</value>
        public CancellationToken CancellationToken { get; }

        /// <summary>
        /// Gets a service provider instance that can be used to resolve services during this schema item's resolution cycle.
        /// </summary>
        /// <value>The service provider instance available for resolution of services.</value>
        public IServiceProvider ServiceProvider { get; }

        /// <summary>
        /// Gets the master query request that was initially supplied to the runtime.
        /// </summary>
        /// <value>The query request.</value>
        public IQueryExecutionRequest QueryRequest { get; }

        /// <summary>
        /// Gets the request governing the resolver's operation.
        /// </summary>
        /// <value>The request.</value>
        public IDataRequest Request { get; }

        /// <summary>
        /// Gets the resolved user that was authenticated and authorized for this resolution context.
        /// May be null if no authentication or authorization took place.
        /// </summary>
        /// <value>The user.</value>
        public ClaimsPrincipal User { get; }

        /// <summary>
        /// Gets a logger instance can be written to to record scoped log entries.
        /// </summary>
        /// <value>The logger.</value>
        public IGraphEventLogger Logger { get; }

        /// <summary>
        /// Gets the schema that is targeted by this context.
        /// </summary>
        /// <value>The schema.</value>
        public ISchema Schema { get; }

        /// <summary>
<<<<<<< HEAD
        /// Gets the path to the item being resolved.
        /// </summary>
        /// <value>The path of the item being resolved.</value>
        public abstract ItemPath ItemPath { get; }
=======
        /// Gets the route to the item being resolved.
        /// </summary>
        /// <value>The route.</value>
        public abstract SchemaItemPath Route { get; }
>>>>>>> 3527a533

        /// <summary>
        /// Gets the set of arguments defined on the schema that are to be resolved to fulfill this request.
        /// </summary>
        /// <value>The set of arguments to use in resolution.</value>
        public abstract IGraphArgumentCollection SchemaDefinedArguments { get; }

        /// <summary>
        /// Gets the source data item resolved from a parent resolver, if any. May be null.
        /// </summary>
        /// <value>The source data item supplied to this context.</value>
        public abstract object SourceData { get; }

        /// <summary>
        /// Gets the object used to track runtime session data for a single query.
        /// </summary>
        /// <remarks>
        /// This is an internal entity reserved for use by graphql's pipelines and
        /// should not be utilized upon by controller action methods. Modification of the data within
        /// the session can cause the query execution to break.
        /// </remarks>
        /// <value>The active query session.</value>
        public IQuerySession Session { get; }
    }
}<|MERGE_RESOLUTION|>--- conflicted
+++ resolved
@@ -1,4 +1,4 @@
-﻿// *************************************************************
+// *************************************************************
 // project:  graphql-aspnet
 // --
 // repo: https://github.com/graphql-aspnet
@@ -137,17 +137,10 @@
         public ISchema Schema { get; }
 
         /// <summary>
-<<<<<<< HEAD
         /// Gets the path to the item being resolved.
         /// </summary>
         /// <value>The path of the item being resolved.</value>
         public abstract ItemPath ItemPath { get; }
-=======
-        /// Gets the route to the item being resolved.
-        /// </summary>
-        /// <value>The route.</value>
-        public abstract SchemaItemPath Route { get; }
->>>>>>> 3527a533
 
         /// <summary>
         /// Gets the set of arguments defined on the schema that are to be resolved to fulfill this request.
