﻿// *************************************************************
// project:  graphql-aspnet
// --
// repo: https://github.com/graphql-aspnet
// docs: https://graphql-aspnet.github.io
// --
// License:  MIT
// *************************************************************

namespace GraphQL.AspNet.Execution.Contexts
{
    using System;
    using System.Diagnostics;
    using System.Security.Claims;
    using System.Threading;
    using GraphQL.AspNet.Attributes;
    using GraphQL.AspNet.Interfaces.Execution;
    using GraphQL.AspNet.Interfaces.Logging;
    using GraphQL.AspNet.Interfaces.Schema;
    using GraphQL.AspNet.Schemas.Structural;

    /// <summary>
    /// A context passed to a field resolver to complete its resolution task and generate data for a field.
    /// </summary>
    [GraphSkip]
    [DebuggerDisplay("Field: {Request.Field.Route.Path} (Mode = {Request.Field.Mode})")]
    public class FieldResolutionContext : SchemaItemResolutionContext<IGraphFieldRequest>
    {
        private readonly IGraphFieldRequest _fieldRequest;

        /// <summary>
        /// Initializes a new instance of the <see cref="FieldResolutionContext" /> class.
        /// </summary>
        /// <param name="serviceProvider">The service provider instance that should be used to resolve any
        /// needed services or non-schema arguments to the target resolver.</param>
        /// <param name="querySession">The query session governing the request.</param>
        /// <param name="targetSchema">The schema in scope for this resolution context.</param>
        /// <param name="queryRequest">The master query request being executed.</param>
        /// <param name="request">The resolution request to carry with the context.</param>
        /// <param name="arguments">The arguments to be passed to the resolver when its executed.</param>
        /// <param name="messages">The messages.</param>
        /// <param name="logger">(Optional) A logger instance that can be used to record scoped log entries.</param>
        /// <param name="user">(Optional) The user context that authenticated and authorized for this
        /// resolution context.</param>
        /// <param name="cancelToken">The cancel token governing the resolution of the schema item.</param>
        public FieldResolutionContext(
            IServiceProvider serviceProvider,
            IQuerySession querySession,
            ISchema targetSchema,
            IQueryExecutionRequest queryRequest,
            IGraphFieldRequest request,
            IExecutionArgumentCollection arguments,
            IGraphMessageCollection messages = null,
            IGraphEventLogger logger = null,
            ClaimsPrincipal user = null,
            CancellationToken cancelToken = default)
            : base(
                  serviceProvider,
                  querySession,
                  targetSchema,
                  queryRequest,
                  request,
                  arguments,
                  messages,
                  logger,
                  user,
                  cancelToken)
        {
            _fieldRequest = request;
        }

        /// <summary>
        /// Gets or sets the resultant data object rendered by the resolver.
        /// </summary>
        /// <value>The result of executing a field's resolver.</value>
        public object Result { get; set; }

        /// <inheritdoc />
<<<<<<< HEAD
        public override ItemPath ItemPath => _fieldRequest?.Field.ItemPath;
=======
        public override SchemaItemPath Route => _fieldRequest?.Field.Route;
>>>>>>> 3527a533

        /// <inheritdoc />
        public override IGraphArgumentCollection SchemaDefinedArguments => _fieldRequest.Field.Arguments;

        /// <inheritdoc />
        public override object SourceData => _fieldRequest?.Data?.Value;
    }
}<|MERGE_RESOLUTION|>--- conflicted
+++ resolved
@@ -1,4 +1,4 @@
-﻿// *************************************************************
+// *************************************************************
 // project:  graphql-aspnet
 // --
 // repo: https://github.com/graphql-aspnet
@@ -76,11 +76,7 @@
         public object Result { get; set; }
 
         /// <inheritdoc />
-<<<<<<< HEAD
         public override ItemPath ItemPath => _fieldRequest?.Field.ItemPath;
-=======
-        public override SchemaItemPath Route => _fieldRequest?.Field.Route;
->>>>>>> 3527a533
 
         /// <inheritdoc />
         public override IGraphArgumentCollection SchemaDefinedArguments => _fieldRequest.Field.Arguments;
