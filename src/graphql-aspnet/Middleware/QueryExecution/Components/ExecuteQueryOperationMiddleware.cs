--- conflicted
+++ resolved
@@ -149,11 +149,7 @@
 
                     var fieldRequest = new GraphFieldRequest(
                         context.OperationRequest,
-<<<<<<< HEAD
-                        invocationContext,
-=======
                         sortedContext.Context,
->>>>>>> b16a117f
                         sourceData,
                         new SourceOrigin(sortedContext.Context.Origin.Location, path),
                         context.Items);
