﻿// *************************************************************
// project:  graphql-aspnet
// --
// repo: https://github.com/graphql-aspnet
// docs: https://graphql-aspnet.github.io
// --
// License:  MIT
// *************************************************************
namespace GraphQL.AspNet.Middleware.FieldSecurity.Components
{
    using System;
    using System.Collections.Generic;
    using System.Collections.Immutable;
    using System.Linq;
    using System.Security.Claims;
    using System.Threading;
    using System.Threading.Tasks;
    using GraphQL.AspNet.Execution.Contexts;
    using GraphQL.AspNet.Interfaces.Middleware;
    using GraphQL.AspNet.Interfaces.Security;
    using GraphQL.AspNet.Security;
    using Microsoft.AspNetCore.Authentication;

    /// <summary>
    /// A piece of middleware, on the authorization pipeline, that can successfuly authenticate a
    /// <see cref="IUserSecurityContext"/>.
    /// </summary>
    public class FieldAuthenticationMiddleware : IGraphFieldSecurityMiddleware, IDisposable
    {
<<<<<<< HEAD
        private const string DEFAULT_AUTH_SCHEME_KEY = "~graphql.aspnet.default~";

        private ConcurrentDictionary<IGraphField, AuthenticationDigest> _authDigests;
=======
        private SemaphoreSlim _locker = new SemaphoreSlim(1);
        private IAuthenticationSchemeProvider _schemeProvider;
        private bool _defaultsSet;
        private string _defaultScheme;
        private ImmutableHashSet<string> _allKnownSchemes;
        private bool disposedValue;
>>>>>>> 0810343b

        /// <summary>
        /// Initializes a new instance of the <see cref="FieldAuthenticationMiddleware" /> class.
        /// </summary>
        /// <param name="schemeProvider">The scheme provider used to determine
        /// various authentication defaults.</param>
        public FieldAuthenticationMiddleware(IAuthenticationSchemeProvider schemeProvider = null)
        {
<<<<<<< HEAD
            _authDigests = new ConcurrentDictionary<IGraphField, AuthenticationDigest>();
=======
            _schemeProvider = schemeProvider;
            _allKnownSchemes = ImmutableHashSet.Create<string>();
>>>>>>> 0810343b
        }

        /// <inheritdoc />
        public async Task InvokeAsync(
            GraphFieldSecurityContext context,
            GraphMiddlewareInvocationDelegate<GraphFieldSecurityContext> next,
            CancellationToken cancelToken = default)
        {
            context.Logger?.FieldAuthenticationChallenge(context);

            // only attempt an authentication
            // if no result is already deteremined and if no user has already been authenticated
            IAuthenticationResult authenticationResult = null;
            if (context.Result == null && context.AuthenticatedUser == null)
            {
                ClaimsPrincipal user;
                FieldSecurityChallengeResult challengeResult;

                (user, authenticationResult, challengeResult) = await this.AuthenticateUser(context, cancelToken);
                context.AuthenticatedUser = user;
                context.Result = challengeResult;
            }

            context.Logger?.FieldAuthenticationChallengeResult(context, authenticationResult);

            await next.Invoke(context, cancelToken).ConfigureAwait(false);
        }

        private async Task<(ClaimsPrincipal, IAuthenticationResult, FieldSecurityChallengeResult)>
            AuthenticateUser(GraphFieldSecurityContext context, CancellationToken cancelToken)
        {
<<<<<<< HEAD
            // Step 0: No authorization needed? just use the default user on the security context
            var authDigest = this.CreateAuthenticationDigest(context.Field);
            if (authDigest.AllowAnonymous)
                return (context.SecurityContext?.DefaultUser, null, null);

            if (context.SecurityContext == null)
=======
            // Step 1: Initial check for null requirements or allowed anonymous access
            if (context.SecurityRequirements == null)
>>>>>>> 0810343b
            {
                var failure = FieldSecurityChallengeResult.Fail(
                    $"No user could be authenticated because no security requirements were available on the request.");

                return (null, null, failure);
            }

<<<<<<< HEAD
            // Step 1: For all the stacked security groups in the field is there a path
            //         through the chain for any given authentication scheme
            if (authDigest.AllowedSchemes.Count == 0)
=======
            if (context.SecurityRequirements == FieldSecurityRequirements.AutoDeny)
>>>>>>> 0810343b
            {
                var failure = FieldSecurityChallengeResult.UnAuthenticated(
                    $"No user could be authenticated because the request indicated no user could ever be authorized.");

                return (null, null, failure);
            }

            var canBeAnonymous = context.SecurityRequirements.AllowAnonymous;

            await this.EnsureDefaults();

            // Step 2: Attempt to authenticate the user against the acceptable schemes
            IAuthenticationResult authTicket = null;
<<<<<<< HEAD
            if (authDigest.AllowedSchemes.Contains(DEFAULT_AUTH_SCHEME_KEY))
=======

            // when no explicit schemes are defined
            // attempt to fall back to the default scheme configured on this
            // app instance (if one even exists)
            if (context.SecurityRequirements.AllowedAuthenticationSchemes.Count == 0)
>>>>>>> 0810343b
            {
                authTicket = await this.AuthenticateUserToScheme(
                    context.SecurityContext,
                    _defaultScheme,
                    !canBeAnonymous,
                    cancelToken);
            }
            else
            {
<<<<<<< HEAD
                // default registered scheme didn't work or was not allowed
                // try the others to look for a match
                var otherSchemes = authDigest.AllowedSchemes.Where(x => x != DEFAULT_AUTH_SCHEME_KEY);
                foreach (var scheme in otherSchemes)
=======
                foreach (var scheme in context.SecurityRequirements.AllowedAuthenticationSchemes)
>>>>>>> 0810343b
                {
                    authTicket = await this.AuthenticateUserToScheme(context.SecurityContext, scheme.AuthScheme, !canBeAnonymous, cancelToken);
                    if (authTicket?.Suceeded ?? false)
                        break;

                    authTicket = null;
                }
            }

            // if no auth is "required" then return back
            // but include the user that was found (when it was)
            if (context.SecurityRequirements.AllowAnonymous)
            {
                if (authTicket != null && authTicket.Suceeded)
                    return (authTicket.User, authTicket, null);
                else
                    return (context.SecurityContext?.DefaultUser, null, null);
            }

            // when anonymous is not allowed
            // then a user must be authenticated
            // when no user could have been authed fail with a
            // special message
            if (context.SecurityContext == null)
            {
                var failure = FieldSecurityChallengeResult.Fail(
                           $"No user could be authenticated because no security context was available on the request.");

                return (null, null, failure);
            }

            // when authentication failed
            // indicate as such
            if (authTicket == null || !authTicket.Suceeded)
            {
                var failure = FieldSecurityChallengeResult.UnAuthenticated(
                           $"No user could be authenticated using the approved authentication schemes.");

                return (null, authTicket, failure);
            }

            // authentication successful!
            return (authTicket.User, authTicket, null);
        }

        /// <summary>
<<<<<<< HEAD
        /// Attempts to figure what authentication schemes are allowed by the security groups
        /// that make up the provided <paramref name="field"/>.
        /// </summary>
        /// <param name="field">The field.</param>
        /// <returns>AuthMethods.</returns>
        private AuthenticationDigest CreateAuthenticationDigest(IGraphField field)
        {
            if (field == null)
                return AuthenticationDigest.Empty;

            if (_authDigests.TryGetValue(field, out var foundDigest))
                return foundDigest;

            var allowAnonymous = field.SecurityGroups == null ||
                !field.SecurityGroups.Any() ||
                field.SecurityGroups.All(x => x.AllowAnonymous);

            if (allowAnonymous)
            {
                foundDigest = new AuthenticationDigest(true);
            }
            else
            {
                var allowedSchemes = new HashSet<string>();
                allowedSchemes.Add(DEFAULT_AUTH_SCHEME_KEY);
                foreach (var group in field.SecurityGroups)
                {
                    if (group.AllowAnonymous)
                        continue;

                    foreach (var rule in group)
                    {
                        if (rule.AuthenticationSchemes.Count == 0)
                            continue;

                        allowedSchemes.Remove(DEFAULT_AUTH_SCHEME_KEY);
                        if (allowedSchemes.Count == 0)
                        {
                            // when required schemes are encounted for the first time
                            // set them up as being required.
                            foreach (var scheme in rule.AuthenticationSchemes)
                                allowedSchemes.Add(scheme);

                            continue;
                        }

                        // when required schemes are encounted a second time
                        // ensure that at least one of the encounted schemes
                        // is already in list, if its not then the path to authenticate
                        // this field (with a single auth handler) can never be achieved.
                        var matchedSchemes = new HashSet<string>();
                        foreach (var scheme in rule.AuthenticationSchemes)
                        {
                            if (allowedSchemes.Contains(scheme))
                                matchedSchemes.Add(scheme);
                        }

                        if (matchedSchemes.Count == 0)
                        {
                            allowedSchemes.Clear();
                            break;
                        }

                        // reduce the "allowed schemes" to just those that also match this
                        // security group
                        allowedSchemes = matchedSchemes;
                    }
                }

                foundDigest = new AuthenticationDigest(false, allowedSchemes);
            }

            _authDigests.TryAdd(field, foundDigest);
            return foundDigest;
=======
        /// Extracts the default and all known schemes available to this instance.
        /// </summary>
        private async Task EnsureDefaults()
        {
            if (_defaultsSet)
                return;

            await _locker.WaitAsync();
            try
            {
                if (_defaultsSet)
                    return;

                _defaultsSet = true;
                if (_schemeProvider != null)
                {
                    var foundDefault = await _schemeProvider.GetDefaultAuthenticateSchemeAsync();
                    _defaultScheme = foundDefault?.Name;

                    var allSchemes = await _schemeProvider.GetAllSchemesAsync();
                    if (allSchemes != null)
                    {
                        _allKnownSchemes = allSchemes.Select(x => x.Name)
                            .ToImmutableHashSet();
                    }
                }
            }
            finally
            {
                _locker.Release();
            }
        }

        private async Task<IAuthenticationResult> AuthenticateUserToScheme(
            IUserSecurityContext userContext,
            string scheme,
            bool shouldThrowOnFail,
            CancellationToken cancelToken)
        {
            // since authenticate can result in an exception, espeically when no default exsists
            // or some scheme is defined that doesnt really exist. We want those exceptions to bubble
            // (and prevent execution) in cases where the method completing is needed (i.e. when auth is absolutely required)
            // but in cases where anonymous is allowed there is no reason to fail, we just let
            // execution continue without authentication
            if (!shouldThrowOnFail)
            {
                if (!_allKnownSchemes.Contains(scheme))
                    return null;
            }

            if (userContext != null)
                return await userContext.Authenticate(scheme, cancelToken);
            else
                return null;
        }

        /// <summary>
        /// Releases unmanaged and - optionally - managed resources.
        /// </summary>
        /// <param name="disposing"><c>true</c> to release both managed and unmanaged resources; <c>false</c> to release only unmanaged resources.</param>
        protected virtual void Dispose(bool disposing)
        {
            if (!disposedValue)
            {
                if (disposing)
                {
                    _locker.Dispose();
                }

                _allKnownSchemes = null;
                disposedValue = true;
            }
        }

        /// <inheritdoc />
        public void Dispose()
        {
            Dispose(disposing: true);
            GC.SuppressFinalize(this);
>>>>>>> 0810343b
        }
    }
}<|MERGE_RESOLUTION|>--- conflicted
+++ resolved
@@ -27,18 +27,12 @@
     /// </summary>
     public class FieldAuthenticationMiddleware : IGraphFieldSecurityMiddleware, IDisposable
     {
-<<<<<<< HEAD
-        private const string DEFAULT_AUTH_SCHEME_KEY = "~graphql.aspnet.default~";
-
-        private ConcurrentDictionary<IGraphField, AuthenticationDigest> _authDigests;
-=======
         private SemaphoreSlim _locker = new SemaphoreSlim(1);
         private IAuthenticationSchemeProvider _schemeProvider;
         private bool _defaultsSet;
         private string _defaultScheme;
         private ImmutableHashSet<string> _allKnownSchemes;
         private bool disposedValue;
->>>>>>> 0810343b
 
         /// <summary>
         /// Initializes a new instance of the <see cref="FieldAuthenticationMiddleware" /> class.
@@ -47,19 +41,12 @@
         /// various authentication defaults.</param>
         public FieldAuthenticationMiddleware(IAuthenticationSchemeProvider schemeProvider = null)
         {
-<<<<<<< HEAD
-            _authDigests = new ConcurrentDictionary<IGraphField, AuthenticationDigest>();
-=======
             _schemeProvider = schemeProvider;
             _allKnownSchemes = ImmutableHashSet.Create<string>();
->>>>>>> 0810343b
         }
 
         /// <inheritdoc />
-        public async Task InvokeAsync(
-            GraphFieldSecurityContext context,
-            GraphMiddlewareInvocationDelegate<GraphFieldSecurityContext> next,
-            CancellationToken cancelToken = default)
+        public async Task InvokeAsync(GraphFieldSecurityContext context, GraphMiddlewareInvocationDelegate<GraphFieldSecurityContext> next, CancellationToken cancelToken = default)
         {
             context.Logger?.FieldAuthenticationChallenge(context);
 
@@ -84,17 +71,8 @@
         private async Task<(ClaimsPrincipal, IAuthenticationResult, FieldSecurityChallengeResult)>
             AuthenticateUser(GraphFieldSecurityContext context, CancellationToken cancelToken)
         {
-<<<<<<< HEAD
-            // Step 0: No authorization needed? just use the default user on the security context
-            var authDigest = this.CreateAuthenticationDigest(context.Field);
-            if (authDigest.AllowAnonymous)
-                return (context.SecurityContext?.DefaultUser, null, null);
-
-            if (context.SecurityContext == null)
-=======
             // Step 1: Initial check for null requirements or allowed anonymous access
             if (context.SecurityRequirements == null)
->>>>>>> 0810343b
             {
                 var failure = FieldSecurityChallengeResult.Fail(
                     $"No user could be authenticated because no security requirements were available on the request.");
@@ -102,13 +80,7 @@
                 return (null, null, failure);
             }
 
-<<<<<<< HEAD
-            // Step 1: For all the stacked security groups in the field is there a path
-            //         through the chain for any given authentication scheme
-            if (authDigest.AllowedSchemes.Count == 0)
-=======
             if (context.SecurityRequirements == FieldSecurityRequirements.AutoDeny)
->>>>>>> 0810343b
             {
                 var failure = FieldSecurityChallengeResult.UnAuthenticated(
                     $"No user could be authenticated because the request indicated no user could ever be authorized.");
@@ -122,15 +94,11 @@
 
             // Step 2: Attempt to authenticate the user against the acceptable schemes
             IAuthenticationResult authTicket = null;
-<<<<<<< HEAD
-            if (authDigest.AllowedSchemes.Contains(DEFAULT_AUTH_SCHEME_KEY))
-=======
 
             // when no explicit schemes are defined
             // attempt to fall back to the default scheme configured on this
             // app instance (if one even exists)
             if (context.SecurityRequirements.AllowedAuthenticationSchemes.Count == 0)
->>>>>>> 0810343b
             {
                 authTicket = await this.AuthenticateUserToScheme(
                     context.SecurityContext,
@@ -140,14 +108,7 @@
             }
             else
             {
-<<<<<<< HEAD
-                // default registered scheme didn't work or was not allowed
-                // try the others to look for a match
-                var otherSchemes = authDigest.AllowedSchemes.Where(x => x != DEFAULT_AUTH_SCHEME_KEY);
-                foreach (var scheme in otherSchemes)
-=======
                 foreach (var scheme in context.SecurityRequirements.AllowedAuthenticationSchemes)
->>>>>>> 0810343b
                 {
                     authTicket = await this.AuthenticateUserToScheme(context.SecurityContext, scheme.AuthScheme, !canBeAnonymous, cancelToken);
                     if (authTicket?.Suceeded ?? false)
@@ -194,82 +155,6 @@
         }
 
         /// <summary>
-<<<<<<< HEAD
-        /// Attempts to figure what authentication schemes are allowed by the security groups
-        /// that make up the provided <paramref name="field"/>.
-        /// </summary>
-        /// <param name="field">The field.</param>
-        /// <returns>AuthMethods.</returns>
-        private AuthenticationDigest CreateAuthenticationDigest(IGraphField field)
-        {
-            if (field == null)
-                return AuthenticationDigest.Empty;
-
-            if (_authDigests.TryGetValue(field, out var foundDigest))
-                return foundDigest;
-
-            var allowAnonymous = field.SecurityGroups == null ||
-                !field.SecurityGroups.Any() ||
-                field.SecurityGroups.All(x => x.AllowAnonymous);
-
-            if (allowAnonymous)
-            {
-                foundDigest = new AuthenticationDigest(true);
-            }
-            else
-            {
-                var allowedSchemes = new HashSet<string>();
-                allowedSchemes.Add(DEFAULT_AUTH_SCHEME_KEY);
-                foreach (var group in field.SecurityGroups)
-                {
-                    if (group.AllowAnonymous)
-                        continue;
-
-                    foreach (var rule in group)
-                    {
-                        if (rule.AuthenticationSchemes.Count == 0)
-                            continue;
-
-                        allowedSchemes.Remove(DEFAULT_AUTH_SCHEME_KEY);
-                        if (allowedSchemes.Count == 0)
-                        {
-                            // when required schemes are encounted for the first time
-                            // set them up as being required.
-                            foreach (var scheme in rule.AuthenticationSchemes)
-                                allowedSchemes.Add(scheme);
-
-                            continue;
-                        }
-
-                        // when required schemes are encounted a second time
-                        // ensure that at least one of the encounted schemes
-                        // is already in list, if its not then the path to authenticate
-                        // this field (with a single auth handler) can never be achieved.
-                        var matchedSchemes = new HashSet<string>();
-                        foreach (var scheme in rule.AuthenticationSchemes)
-                        {
-                            if (allowedSchemes.Contains(scheme))
-                                matchedSchemes.Add(scheme);
-                        }
-
-                        if (matchedSchemes.Count == 0)
-                        {
-                            allowedSchemes.Clear();
-                            break;
-                        }
-
-                        // reduce the "allowed schemes" to just those that also match this
-                        // security group
-                        allowedSchemes = matchedSchemes;
-                    }
-                }
-
-                foundDigest = new AuthenticationDigest(false, allowedSchemes);
-            }
-
-            _authDigests.TryAdd(field, foundDigest);
-            return foundDigest;
-=======
         /// Extracts the default and all known schemes available to this instance.
         /// </summary>
         private async Task EnsureDefaults()
@@ -349,7 +234,6 @@
         {
             Dispose(disposing: true);
             GC.SuppressFinalize(this);
->>>>>>> 0810343b
         }
     }
 }