﻿// *************************************************************
// project:  graphql-aspnet
// --
// repo: https://github.com/graphql-aspnet
// docs: https://graphql-aspnet.github.io
// --
// License:  MIT
// *************************************************************

namespace GraphQL.AspNet.Middleware.FieldExecution.Components
{
    using System;
    using System.Collections;
    using System.Collections.Generic;
    using System.Linq;
    using System.Threading;
    using System.Threading.Tasks;
    using GraphQL.AspNet.Common;
    using GraphQL.AspNet.Common.Extensions;
    using GraphQL.AspNet.Common.Generics;
    using GraphQL.AspNet.Common.Source;
    using GraphQL.AspNet.Configuration;
    using GraphQL.AspNet.Execution;
    using GraphQL.AspNet.Execution.Contexts;
<<<<<<< HEAD
=======
    using GraphQL.AspNet.Execution.Exceptions;
>>>>>>> b16a117f
    using GraphQL.AspNet.Execution.FieldResolution;
    using GraphQL.AspNet.Interfaces.Execution;
    using GraphQL.AspNet.Interfaces.Middleware;
    using GraphQL.AspNet.Interfaces.TypeSystem;
    using GraphQL.AspNet.Schemas.Structural;
    using GraphQL.AspNet.Schemas.TypeSystem;

    /// <summary>
    /// A middleware component that, when a result exists on the context, invokes the next set
    /// of downstream child fields decended from the active field.
    /// </summary>
    /// <typeparam name="TSchema">The type of the schema this middl;eware exists for.</typeparam>
    public class ProcessChildFieldsMiddleware<TSchema> : IGraphFieldExecutionMiddleware
        where TSchema : class, ISchema
    {
        private readonly ISchemaPipeline<TSchema, GraphFieldExecutionContext> _fieldExecutionPipeline;
        private readonly TSchema _schema;
        private readonly ResolverIsolationOptions _resolversToIsolate;
        private readonly bool _debugMode;

        /// <summary>
        /// Initializes a new instance of the <see cref="ProcessChildFieldsMiddleware{TSchema}"/> class.
        /// </summary>
        /// <param name="schema">The schema.</param>
        /// <param name="fieldExecutionPipeline">The field execution pipeline.</param>
        public ProcessChildFieldsMiddleware(TSchema schema, ISchemaPipeline<TSchema, GraphFieldExecutionContext> fieldExecutionPipeline)
        {
            _schema = Validation.ThrowIfNullOrReturn(schema, nameof(schema));
            _resolversToIsolate = schema.Configuration.ExecutionOptions.ResolverIsolation;
            _debugMode = schema.Configuration.ExecutionOptions.DebugMode;
            _fieldExecutionPipeline = Validation.ThrowIfNullOrReturn(fieldExecutionPipeline, nameof(fieldExecutionPipeline));
        }

        /// <summary>
        /// Invokes this middleware component allowing it to perform its work against the supplied context.
        /// </summary>
        /// <param name="context">The context containing the request passed through the pipeline.</param>
        /// <param name="next">The delegate pointing to the next piece of middleware to be invoked.</param>
        /// <param name="cancelToken">The cancel token.</param>
        /// <returns>Task.</returns>
        public async Task InvokeAsync(GraphFieldExecutionContext context, GraphMiddlewareInvocationDelegate<GraphFieldExecutionContext> next, CancellationToken cancelToken)
        {
            if (context.IsValid && context.Result != null && !context.IsCancelled)
                await this.ProcessDownStreamFieldContexts(context, cancelToken).ConfigureAwait(false);

            await next(context, cancelToken).ConfigureAwait(false);
        }

        /// <summary>
        /// For any resolved, non-leaf items assigned to the result, pass each through the resolution pipeline
        /// and await their individual results.
        /// </summary>
        /// <param name="context">The "parent" context supplying data for downstream reslts.</param>
        /// <param name="cancelToken">The cancel token.</param>
        /// <returns>Task.</returns>
        private async Task ProcessDownStreamFieldContexts(GraphFieldExecutionContext context, CancellationToken cancelToken)
        {
            if (context.InvocationContext.ChildContexts.Count == 0)
                return;

            // items resolved on this active context become the source for any downstream fields
            //  ---
            // can never extract child fields from a null value (even if its valid for the item)
            // or one that isnt read for it
            List<GraphDataItem> allSourceItems = context
                .ResolvedSourceItems
                .SelectMany(x => x.FlattenListItemTree())
                .Where(x => x.ResultData != null && x.Status == FieldItemResolutionStatus.NeedsChildResolution)
                .ToList();

            if (allSourceItems.Count == 0)
                return;

            // find a reference to the graph type for the field
            var graphType = _schema.KnownTypes.FindGraphType(context.Field.TypeExpression.TypeName);

            // theoretically it can't not be found, but you never know
            if (graphType == null)
            {
                var msg = $"Internal Server Error. When processing the results of '{context.Field.Route.Path}' no graph type on the target schema " +
                    $"could be found for the type name '{context.Field.TypeExpression.TypeName}'. " +
                    $"Unable to process the {allSourceItems.Count} item(s) generated.";

                context.Messages.Add(
                    GraphMessageSeverity.Critical,
                    Constants.ErrorCodes.EXECUTION_ERROR,
                    msg,
                    context.Request.Origin);

                context.Cancel();
                return;
            }

            var allChildPipelines = new List<Task>();

            // Step 0
            // -----------------------------------------------------------------------
            // create a lookup of source items by concrete type known to the schema, for easy seperation to the individual
            // downstream child contexts
            var sourceItemLookup = this.MapExpectedConcreteTypeFromSourceItem(allSourceItems, graphType);

            // all the child field contexts that need to execute
            var executableChildContexts = new SortedFieldExecutionContextList();

            foreach (var childInvocationContext in context.InvocationContext.ChildContexts)
            {
                // Step 1A
                // ----------------------------
                // figure out which child items need to be processed through it
                IEnumerable<GraphDataItem> sourceItemsToInclude;
                if (childInvocationContext.ExpectedSourceType == null)
                {
                    sourceItemsToInclude = allSourceItems;
                }
                else
                {
                    // if no children match the required type of the invocation context, then skip it
                    // this can happen quite often in the case of a union or an interface where multiple invocation contexts
                    // are added to a plan for the same child field in case a parent returns a member of the union or an
                    // implementer of the interface
                    if (!sourceItemLookup.ContainsKey(childInvocationContext.ExpectedSourceType))
                        continue;

                    sourceItemsToInclude = sourceItemLookup[childInvocationContext.ExpectedSourceType];
                }

                // Step 1B
                // For any source items replace any virtual objects with defaults found
                // on the context for the field in question
                if (context.DefaultFieldSources.TryRetrieveSource(childInvocationContext.Field, out var defaultSource))
                {
                    sourceItemsToInclude = sourceItemsToInclude.Select((currentValue) =>
                    {
                        if (currentValue.ResultData is VirtualResolvedObject)
                            currentValue.AssignResult(defaultSource);

                        return currentValue;
                    });
                }

                // Step 2
                // ----------------------------
                // prepare the child field execution contexts
                // when the invocation is as a batch, create one execution context for all children
                // when its "per source" create a context for each child individually
                var orderedContexts = this.CreateChildExecutionContexts(
                    context,
                    childInvocationContext,
                    sourceItemsToInclude);

                // Step 3
                // --------------------
                // Stage the contexts to be executed
                foreach (var childToExecute in orderedContexts)
                {
                    executableChildContexts.Add(
                        childToExecute,
                        _resolversToIsolate.ShouldIsolateFieldSource(childToExecute.Field.FieldSource));
                }
            }

            // Step 4
            // ---------------------------------
            // Execute all the child contexts. Isolating those that need to be
            // and executing them first through to completion
            foreach (var isolatedChildContext in executableChildContexts.IsolatedContexts)
            {
                var task = this.ExecuteChildContext(context, isolatedChildContext, cancelToken);
                allChildPipelines.Add(task);

                if (_debugMode)
                {
                    await task.ConfigureAwait(false);
                }
                else
                {
                    // await the isolated task to prevent any potential paralellization
                    // by the task system but not in such a way that a faulted task would
                    // throw an execution. Allow the results (exceptions included) to be
                    // captured by CaptureChildFieldExecutionResults
                    await Task.WhenAll(task);
                }
            }

            foreach (var paralellChildContext in executableChildContexts.ParalellContexts)
            {
                var task = this.ExecuteChildContext(context, paralellChildContext, cancelToken);
                allChildPipelines.Add(task);

                if (_debugMode)
                    await task.ConfigureAwait(false);
            }

            await Task.WhenAll(allChildPipelines).ConfigureAwait(false);
        }

        private Task ExecuteChildContext(
            GraphFieldExecutionContext parentContext,
            GraphFieldExecutionContext childContext,
            CancellationToken cancelToken = default)
        {
            return _fieldExecutionPipeline.InvokeAsync(childContext, cancelToken)
              .ContinueWith(invokeTask =>
              {
                  this.CaptureChildFieldExecutionResults(parentContext, childContext, invokeTask);
              });
        }

        /// <summary>
        /// Inspects both the childcontext and the invoked task to determine
        /// if any messages were found or any unhandled exceptions were thrown then
        /// captures the results into the parent context for upstream processing or
        /// reporting.
        /// </summary>
        /// <param name="parentContext">The parent context that invoked the child.</param>
        /// <param name="childContext">The child context that was invoked.</param>
        /// <param name="childExecutionTask">The actual task representing the child
        /// pipeline.</param>
        private void CaptureChildFieldExecutionResults(
            GraphFieldExecutionContext parentContext,
            GraphFieldExecutionContext childContext,
            Task childExecutionTask)
        {
            // capture any messages that the child context may have internally reported
            parentContext.Messages.AddRange(childContext.Messages);

            // inspect the task for faulting and capture any exceptions as critical errors
            if (childExecutionTask.IsFaulted)
            {
                var exception = childExecutionTask.UnwrapException();
                exception = exception ?? new Exception(
                    "Unknown Error. The child field execution pipeline indicated a fault but did not " +
                    "provide a reason for the failure.");

                parentContext.Messages.Critical(
                    $"Processing field '{childContext.Field.Name}' of '{parentContext.Field.Route}' resulted in a critical failure. See exception for details.",
                    Constants.ErrorCodes.EXECUTION_ERROR,
                    childContext.InvocationContext.Origin,
                    exception);
            }
        }

        private IDictionary<Type, List<GraphDataItem>> MapExpectedConcreteTypeFromSourceItem(
                List<GraphDataItem> allSourceItems,
                IGraphType expectedGraphType)
        {
            var dic = new Dictionary<Type, List<GraphDataItem>>();

            // when the target graph type is not "mapable", generate a dictionary by exact type matching
            switch (expectedGraphType.Kind)
            {
                case TypeKind.NONE:
                case TypeKind.SCALAR:
                case TypeKind.ENUM:
                case TypeKind.INPUT_OBJECT:
                    foreach (var item in allSourceItems)
                    {
                        if (!dic.ContainsKey(item.GetType()))
                            dic.Add(item.GetType(), new List<GraphDataItem>());

                        dic[item.GetType()].Add(item);
                    }

                    return dic;
            }

            // find the applied concrete type, given the expected graph type, for each source item
            // fail if no exact match can be found for any given source data item.
            for (var i = 0; i < allSourceItems.Count; i++)
            {
                var dataItem = allSourceItems[i];
                var dataResult = dataItem.ResultData;
                if (dataResult == null)
                    continue;

                var sourceItemType = dataItem.ResultData.GetType();
                var result = _schema.KnownTypes.AnalyzeRuntimeConcreteType(expectedGraphType, sourceItemType);
                if (result.ExactMatchFound)
                {
                    if (!dic.ContainsKey(result.FoundTypes[0]))
                        dic.Add(result.FoundTypes[0], new List<GraphDataItem>());

                    dic[result.FoundTypes[0]].Add(dataItem);
                }

                // validation rules 6.4.3 will always pick up (and kill)
                // any un matchable or un process-able results. we don't need
                // to check failures here
            }

            return dic;
        }

        /// <summary>
        /// Using the child context being invoked, this method creates the execution contexts in a manner
        /// that is expected by the invocation context be that 1 per each item, or 1 for a collective set of items being batched.
        /// </summary>
        /// <param name="parentContext">The context.</param>
        /// <param name="childInvocationContext">The child invocation context.</param>
        /// <param name="sourceItemsToInclude">The source items to include.</param>
        /// <returns>IEnumerable&lt;GraphFieldExecutionContext&gt;.</returns>
        private IEnumerable<GraphFieldExecutionContext> CreateChildExecutionContexts(
            GraphFieldExecutionContext parentContext,
            IGraphFieldInvocationContext childInvocationContext,
            IEnumerable<GraphDataItem> sourceItemsToInclude)
        {
            if (childInvocationContext.Field.Mode == FieldResolutionMode.PerSourceItem)
            {
                foreach (var sourceItem in sourceItemsToInclude)
                {
                    var child = sourceItem.AddChildField(childInvocationContext);

                    var dataSource = new GraphFieldDataSource(sourceItem.ResultData, child.Origin.Path, child);
                    var request = new GraphFieldRequest(
<<<<<<< HEAD
                        context.Request.OperationRequest,
                        childInvocationContext,
                        dataSource,
                        child.Origin,
                        context.Request.Items);
=======
                        parentContext.Request.OperationRequest,
                        childInvocationContext,
                        dataSource,
                        child.Origin,
                        parentContext.Request.Items);
>>>>>>> b16a117f

                    yield return new GraphFieldExecutionContext(
                        parentContext,
                        request,
                        parentContext.VariableData,
                        parentContext.DefaultFieldSources);
                }
            }
            else if (childInvocationContext.Field.Mode == FieldResolutionMode.Batch)
            {
                // remove any potential indexers from the path to this batch operation
                // in general this will be acted on a collection of items, attempt to remove
                // the first found instance of an indexer in the chain to indicate the path to the batch
                //
                // items may be declared as:        Top.Parent[0].BatchField, Top.Parent[1].BatchField
                // alter the canonical path to be:  Top.Parent.BatchField
                var fieldPath = sourceItemsToInclude.First().Origin.Path.Clone();
                while (fieldPath.IsIndexedItem)
                    fieldPath = fieldPath.MakeParent();

                fieldPath.AddFieldName(childInvocationContext.Field.Name);
                var batchOrigin = new SourceOrigin(parentContext.Request.Origin.Location, fieldPath);

                // create a list to house the raw source data being passed for the batch
                // this is the IEnumerable<T> required as an input to any batch resolver
                var sourceArgumentType = childInvocationContext.Field.Arguments.SourceDataArgument?.ObjectType ?? typeof(object);
                var sourceListType = typeof(List<>).MakeGenericType(sourceArgumentType);
                var sourceDataList = InstanceFactory.CreateInstance(sourceListType) as IList;

                // create a list of all the GraphDataItems representing the field
                // being resolved per input item
                var sourceItemList = new List<GraphDataItem>();

                foreach (var item in sourceItemsToInclude)
                {
                    var childField = item.AddChildField(childInvocationContext);
                    sourceDataList.Add(item.ResultData);
                    sourceItemList.Add(childField);
                }

                var dataSource = new GraphFieldDataSource(
                    sourceDataList,
                    fieldPath,
                    sourceItemList);

                var request = new GraphFieldRequest(
<<<<<<< HEAD
                    context.Request.OperationRequest,
                    childInvocationContext,
                    dataSource,
                    batchOrigin,
                    context.Request.Items);
=======
                    parentContext.Request.OperationRequest,
                    childInvocationContext,
                    dataSource,
                    batchOrigin,
                    parentContext.Request.Items);
>>>>>>> b16a117f

                yield return new GraphFieldExecutionContext(
                    parentContext,
                    request,
                    parentContext.VariableData,
                    parentContext.DefaultFieldSources);
            }
            else
            {
                throw new ArgumentOutOfRangeException(
                    nameof(childInvocationContext.Field.Mode),
                    $"The execution mode for field '{childInvocationContext.Field.Route.Path}' cannot be processed " +
                    $"by {nameof(ProcessChildFieldsMiddleware<TSchema>)}. (Mode: {childInvocationContext.Field.Mode.ToString()})");
            }
        }
    }
}<|MERGE_RESOLUTION|>--- conflicted
+++ resolved
@@ -22,10 +22,7 @@
     using GraphQL.AspNet.Configuration;
     using GraphQL.AspNet.Execution;
     using GraphQL.AspNet.Execution.Contexts;
-<<<<<<< HEAD
-=======
     using GraphQL.AspNet.Execution.Exceptions;
->>>>>>> b16a117f
     using GraphQL.AspNet.Execution.FieldResolution;
     using GraphQL.AspNet.Interfaces.Execution;
     using GraphQL.AspNet.Interfaces.Middleware;
@@ -340,19 +337,11 @@
 
                     var dataSource = new GraphFieldDataSource(sourceItem.ResultData, child.Origin.Path, child);
                     var request = new GraphFieldRequest(
-<<<<<<< HEAD
-                        context.Request.OperationRequest,
-                        childInvocationContext,
-                        dataSource,
-                        child.Origin,
-                        context.Request.Items);
-=======
                         parentContext.Request.OperationRequest,
                         childInvocationContext,
                         dataSource,
                         child.Origin,
                         parentContext.Request.Items);
->>>>>>> b16a117f
 
                     yield return new GraphFieldExecutionContext(
                         parentContext,
@@ -399,19 +388,11 @@
                     sourceItemList);
 
                 var request = new GraphFieldRequest(
-<<<<<<< HEAD
-                    context.Request.OperationRequest,
-                    childInvocationContext,
-                    dataSource,
-                    batchOrigin,
-                    context.Request.Items);
-=======
                     parentContext.Request.OperationRequest,
                     childInvocationContext,
                     dataSource,
                     batchOrigin,
                     parentContext.Request.Items);
->>>>>>> b16a117f
 
                 yield return new GraphFieldExecutionContext(
                     parentContext,
