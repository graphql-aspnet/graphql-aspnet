--- conflicted
+++ resolved
@@ -1,4 +1,4 @@
-﻿// *************************************************************
+// *************************************************************
 // project:  graphql-aspnet
 // --
 // repo: https://github.com/graphql-aspnet
@@ -41,11 +41,7 @@
          : base(
                name,
                $"{nameof(VirtualObjectGraphType)}_{name}",
-<<<<<<< HEAD
                new ItemPath(ItemPathRoots.Types, name))
-=======
-               new SchemaItemPath(SchemaItemCollections.Types, name))
->>>>>>> 3527a533
         {
             // add the __typename as a field for this virtual object
             this.Extend(new Introspection_TypeNameMetaField(name));
