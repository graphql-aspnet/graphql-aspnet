﻿// *************************************************************
// project:  graphql-aspnet
// --
// repo: https://github.com/graphql-aspnet
// docs: https://graphql-aspnet.github.io
// --
// License:  MIT
// *************************************************************

namespace GraphQL.AspNet.Schemas.TypeSystem
{
<<<<<<< HEAD
    using GraphQL.AspNet.Execution;

=======
>>>>>>> 3527a533
    /// <summary>
    /// Extension helper methods for <see cref="ParameterModifiers"/>.
    /// </summary>
    public static class GraphArgumentModifiersExtensions
    {
        /// <summary>
        /// Determines whether the modifers indicate the argument is to contain the context of
        /// the directive or field being resolved by the target resolver.
        /// </summary>
        /// <param name="modifiers">The modifiers to check.</param>
        /// <returns><c>true</c> if the parameters represent the resolver context; otherwise, <c>false</c>.</returns>
<<<<<<< HEAD
        public static bool IsResolverContext(this ParameterModifiers modifiers)
        {
            return modifiers == ParameterModifiers.ResolutionContext;
=======
        public static bool IsResolverContext(this GraphArgumentModifiers modifiers)
        {
            return modifiers == GraphArgumentModifiers.ResolutionContext;
>>>>>>> 3527a533
        }

        /// <summary>
        /// Determines whether the modifers indicate the argument is to contain the source data value supplied to the resolver for the field.
        /// </summary>
        /// <param name="modifier">The modifier set to check.</param>
        /// <returns><c>true</c> if the modifers set declares the parent field reslt modifer.</returns>
<<<<<<< HEAD
        public static bool IsSourceParameter(this ParameterModifiers modifier)
        {
            return modifier == ParameterModifiers.ParentFieldResult;
=======
        public static bool IsSourceParameter(this GraphArgumentModifiers modifier)
        {
            return modifier == GraphArgumentModifiers.ParentFieldResult;
>>>>>>> 3527a533
        }

        /// <summary>
        /// Determines whether the modifers indicate the argument is a reference
        /// to the cancellation token governing the overall request.
        /// </summary>
        /// <param name="modifier">The modifier set to check.</param>
        /// <returns><c>true</c> if the modifers set declares the internal modifer.</returns>
<<<<<<< HEAD
        public static bool IsCancellationToken(this ParameterModifiers modifier)
        {
            return modifier == ParameterModifiers.CancellationToken;
=======
        public static bool IsCancellationToken(this GraphArgumentModifiers modifier)
        {
            return modifier == GraphArgumentModifiers.CancellationToken;
>>>>>>> 3527a533
        }

        /// <summary>
        /// Determines whether the modifier indicate that the argument is included in a
        /// an externally exposed schema.
        /// </summary>
        /// <param name="modifier">The modifier to check.</param>
        /// <returns><c>true</c> if the modifier indicate the argument is part of the schema; otherwise, <c>false</c>.</returns>
<<<<<<< HEAD
        public static bool CouldBePartOfTheSchema(this ParameterModifiers modifier)
        {
            return modifier == ParameterModifiers.None ||
=======
        public static bool CouldBePartOfTheSchema(this GraphArgumentModifiers modifier)
        {
            return modifier == GraphArgumentModifiers.None ||
>>>>>>> 3527a533
                   modifier.IsExplicitlyPartOfTheSchema();
        }

        /// <summary>
        /// Determines whether the modifier indicate that the argument is explicitly declared that it MUST be included in a
        /// an externally exposed schema.
        /// </summary>
        /// <param name="modifier">The modifier to check.</param>
        /// <returns><c>true</c> if the modifier indicate the argument is explicitly declared to be a part of the schema; otherwise, <c>false</c>.</returns>
<<<<<<< HEAD
        public static bool IsExplicitlyPartOfTheSchema(this ParameterModifiers modifier)
        {
            return modifier == ParameterModifiers.ExplicitSchemaItem;
=======
        public static bool IsExplicitlyPartOfTheSchema(this GraphArgumentModifiers modifier)
        {
            return modifier == GraphArgumentModifiers.ExplicitSchemaItem;
>>>>>>> 3527a533
        }

        /// <summary>
        /// Determines whether the modifier indicate that the argument is to be resolved from a DI
        /// container as opposed to being passed ona  query
        /// </summary>
        /// <param name="modifier">The modifier to check.</param>
        /// <returns><c>true</c> if the modifier indicate the argument is to be resolved from a DI continer; otherwise, <c>false</c>.</returns>
<<<<<<< HEAD
        public static bool IsInjected(this ParameterModifiers modifier)
        {
            return modifier == ParameterModifiers.ExplicitInjected ||
                modifier == ParameterModifiers.ImplicitInjected;
=======
        public static bool IsInjected(this GraphArgumentModifiers modifier)
        {
            return modifier == GraphArgumentModifiers.ExplicitInjected ||
                modifier == GraphArgumentModifiers.ImplicitInjected;
>>>>>>> 3527a533
        }

        /// <summary>
        /// Determines whether the modifier indicate that the argument is to be populated with the http context for the request.
        /// </summary>
        /// <param name="modifier">The modifier to check.</param>
        /// <returns><c>true</c> if the parameters represent the global http context for the request; otherwise, <c>false</c>.</returns>
<<<<<<< HEAD
        public static bool IsHttpContext(this ParameterModifiers modifier)
        {
            return modifier == ParameterModifiers.HttpContext;
=======
        public static bool IsHttpContext(this GraphArgumentModifiers modifier)
        {
            return modifier == GraphArgumentModifiers.HttpContext;
>>>>>>> 3527a533
        }
    }
}<|MERGE_RESOLUTION|>--- conflicted
+++ resolved
@@ -1,4 +1,4 @@
-﻿// *************************************************************
+// *************************************************************
 // project:  graphql-aspnet
 // --
 // repo: https://github.com/graphql-aspnet
@@ -9,11 +9,8 @@
 
 namespace GraphQL.AspNet.Schemas.TypeSystem
 {
-<<<<<<< HEAD
     using GraphQL.AspNet.Execution;
 
-=======
->>>>>>> 3527a533
     /// <summary>
     /// Extension helper methods for <see cref="ParameterModifiers"/>.
     /// </summary>
@@ -25,15 +22,9 @@
         /// </summary>
         /// <param name="modifiers">The modifiers to check.</param>
         /// <returns><c>true</c> if the parameters represent the resolver context; otherwise, <c>false</c>.</returns>
-<<<<<<< HEAD
         public static bool IsResolverContext(this ParameterModifiers modifiers)
         {
             return modifiers == ParameterModifiers.ResolutionContext;
-=======
-        public static bool IsResolverContext(this GraphArgumentModifiers modifiers)
-        {
-            return modifiers == GraphArgumentModifiers.ResolutionContext;
->>>>>>> 3527a533
         }
 
         /// <summary>
@@ -41,15 +32,9 @@
         /// </summary>
         /// <param name="modifier">The modifier set to check.</param>
         /// <returns><c>true</c> if the modifers set declares the parent field reslt modifer.</returns>
-<<<<<<< HEAD
         public static bool IsSourceParameter(this ParameterModifiers modifier)
         {
             return modifier == ParameterModifiers.ParentFieldResult;
-=======
-        public static bool IsSourceParameter(this GraphArgumentModifiers modifier)
-        {
-            return modifier == GraphArgumentModifiers.ParentFieldResult;
->>>>>>> 3527a533
         }
 
         /// <summary>
@@ -58,15 +43,9 @@
         /// </summary>
         /// <param name="modifier">The modifier set to check.</param>
         /// <returns><c>true</c> if the modifers set declares the internal modifer.</returns>
-<<<<<<< HEAD
         public static bool IsCancellationToken(this ParameterModifiers modifier)
         {
             return modifier == ParameterModifiers.CancellationToken;
-=======
-        public static bool IsCancellationToken(this GraphArgumentModifiers modifier)
-        {
-            return modifier == GraphArgumentModifiers.CancellationToken;
->>>>>>> 3527a533
         }
 
         /// <summary>
@@ -75,15 +54,9 @@
         /// </summary>
         /// <param name="modifier">The modifier to check.</param>
         /// <returns><c>true</c> if the modifier indicate the argument is part of the schema; otherwise, <c>false</c>.</returns>
-<<<<<<< HEAD
         public static bool CouldBePartOfTheSchema(this ParameterModifiers modifier)
         {
             return modifier == ParameterModifiers.None ||
-=======
-        public static bool CouldBePartOfTheSchema(this GraphArgumentModifiers modifier)
-        {
-            return modifier == GraphArgumentModifiers.None ||
->>>>>>> 3527a533
                    modifier.IsExplicitlyPartOfTheSchema();
         }
 
@@ -93,15 +66,9 @@
         /// </summary>
         /// <param name="modifier">The modifier to check.</param>
         /// <returns><c>true</c> if the modifier indicate the argument is explicitly declared to be a part of the schema; otherwise, <c>false</c>.</returns>
-<<<<<<< HEAD
         public static bool IsExplicitlyPartOfTheSchema(this ParameterModifiers modifier)
         {
             return modifier == ParameterModifiers.ExplicitSchemaItem;
-=======
-        public static bool IsExplicitlyPartOfTheSchema(this GraphArgumentModifiers modifier)
-        {
-            return modifier == GraphArgumentModifiers.ExplicitSchemaItem;
->>>>>>> 3527a533
         }
 
         /// <summary>
@@ -110,17 +77,10 @@
         /// </summary>
         /// <param name="modifier">The modifier to check.</param>
         /// <returns><c>true</c> if the modifier indicate the argument is to be resolved from a DI continer; otherwise, <c>false</c>.</returns>
-<<<<<<< HEAD
         public static bool IsInjected(this ParameterModifiers modifier)
         {
             return modifier == ParameterModifiers.ExplicitInjected ||
                 modifier == ParameterModifiers.ImplicitInjected;
-=======
-        public static bool IsInjected(this GraphArgumentModifiers modifier)
-        {
-            return modifier == GraphArgumentModifiers.ExplicitInjected ||
-                modifier == GraphArgumentModifiers.ImplicitInjected;
->>>>>>> 3527a533
         }
 
         /// <summary>
@@ -128,15 +88,9 @@
         /// </summary>
         /// <param name="modifier">The modifier to check.</param>
         /// <returns><c>true</c> if the parameters represent the global http context for the request; otherwise, <c>false</c>.</returns>
-<<<<<<< HEAD
         public static bool IsHttpContext(this ParameterModifiers modifier)
         {
             return modifier == ParameterModifiers.HttpContext;
-=======
-        public static bool IsHttpContext(this GraphArgumentModifiers modifier)
-        {
-            return modifier == GraphArgumentModifiers.HttpContext;
->>>>>>> 3527a533
         }
     }
 }