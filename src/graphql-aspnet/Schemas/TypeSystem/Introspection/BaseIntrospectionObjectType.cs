--- conflicted
+++ resolved
@@ -1,4 +1,4 @@
-﻿// *************************************************************
+// *************************************************************
 // project:  graphql-aspnet
 // --
 // repo: https://github.com/graphql-aspnet
@@ -10,11 +10,8 @@
 namespace GraphQL.AspNet.Schemas.TypeSystem.Introspection
 {
     using System;
-<<<<<<< HEAD
     using System.Threading.Tasks;
     using GraphQL.AspNet.Execution;
-=======
->>>>>>> 3527a533
     using GraphQL.AspNet.Execution.Exceptions;
     using GraphQL.AspNet.Execution.Resolvers;
     using GraphQL.AspNet.Interfaces.Schema;
@@ -33,11 +30,7 @@
         /// <param name="name">The name of the graph type as it is displayed in the __type information.</param>
         /// <param name="internalName">The internal name of the introspected graph type as its defined for the target graph type.</param>
         protected BaseIntrospectionObjectType(string name, string internalName)
-<<<<<<< HEAD
             : base(name, internalName, new IntrospectedFieldPath(name))
-=======
-            : base(name, internalName, new GraphIntrospectionFieldPath(name))
->>>>>>> 3527a533
         {
         }
 
@@ -91,15 +84,12 @@
         }
 
         /// <inheritdoc />
-<<<<<<< HEAD
         public override IGraphType Clone(string typeName = null)
         {
             throw new InvalidOperationException($"Introspection type '{this.Name}' cannot be cloned");
         }
 
         /// <inheritdoc />
-=======
->>>>>>> 3527a533
         public virtual Type ObjectType => this.GetType();
     }
 }