﻿// *************************************************************
// project:  graphql-aspnet
// --
// repo: https://github.com/graphql-aspnet
// docs: https://graphql-aspnet.github.io
// --
// License:  MIT
// *************************************************************

namespace GraphQL.AspNet.Schemas.TypeSystem
{
    using System;
    using System.Collections.Generic;
    using System.Diagnostics;
    using System.Linq;
    using GraphQL.AspNet.Common;
    using GraphQL.AspNet.Common.Extensions;
    using GraphQL.AspNet.Execution;
    using GraphQL.AspNet.Execution.Resolvers;
    using GraphQL.AspNet.Interfaces.Execution;
    using GraphQL.AspNet.Interfaces.Internal;
    using GraphQL.AspNet.Interfaces.Schema;
    using GraphQL.AspNet.Schemas.Generation.TypeTemplates;
    using GraphQL.AspNet.Schemas.Structural;
    using GraphQL.AspNet.Security;

    /// <summary>
    /// An representation of a field on an object graph type that maps to no concrete structure in the application. Typically used
    /// for nesting controller actions on lengthy path templates.
    /// </summary>
    [DebuggerDisplay("Virtual Field: {ItemPath.Path}")]
    public class VirtualGraphField : IGraphField, IGraphItemDependencies
    {
        private static readonly IList<DependentType> REQUIRED_TYPES;

        /// <summary>
        /// Initializes static members of the <see cref="VirtualGraphField"/> class.
        /// </summary>
        static VirtualGraphField()
        {
            REQUIRED_TYPES = new List<DependentType>();
            REQUIRED_TYPES.Add(new DependentType(typeof(VirtualResolvedObject), TypeKind.OBJECT));
        }

        /// <summary>
        /// Initializes a new instance of the <see cref="VirtualGraphField" /> class.
        /// </summary>
        /// <param name="fieldName">Name of the field in the object graph.</param>
        /// <param name="itemPath">The path segment that represents this virtual field.</param>
        /// <param name="parentTypeName">The type name to use for the virtual type that owns this field.</param>
        public VirtualGraphField(
            string fieldName,
            ItemPath itemPath,
            string parentTypeName)
        {
            Validation.ThrowIfNull(itemPath, nameof(itemPath));
            parentTypeName = Validation.ThrowIfNullWhiteSpaceOrReturn(parentTypeName, nameof(parentTypeName));

            this.Name = Validation.ThrowIfNullWhiteSpaceOrReturn(fieldName, nameof(fieldName));
            this.ItemPath = Validation.ThrowIfNullOrReturn(itemPath, nameof(itemPath));

            this.AssociatedGraphType = new VirtualObjectGraphType(parentTypeName);
            this.TypeExpression = new GraphTypeExpression(parentTypeName);
            this.Arguments = new GraphFieldArgumentCollection(this);
<<<<<<< HEAD
            this.Resolver = new GraphControllerVirtualFieldResolver(new VirtualResolvedObject(this.TypeExpression.TypeName));
=======
            this.Resolver = new GraphControllerRouteFieldResolver(new VirtualResolvedObject(this.TypeExpression.TypeName));
>>>>>>> 3527a533
            this.InternalName = $"VirtualField_{this.Name}";

            // fields made from controller path parameters have no policies directly unto themselves
            // any controller class level policies are individually added to fields they declare
            this.SecurityGroups = new AppliedSecurityPolicyGroups();
            this.Complexity = 1;
            this.Mode = FieldResolutionMode.PerSourceItem;

            this.AppliedDirectives = new AppliedDirectiveCollection(this);
            this.Publish = true;
            this.IsDeprecated = false;
            this.DeprecationReason = null;
        }

        /// <inheritdoc />
        public void UpdateResolver(IGraphFieldResolver newResolver, FieldResolutionMode? mode = null)
        {
            throw new NotSupportedException($"The resolver for '{typeof(VirtualGraphField).FriendlyName()}' cannot be altered.");
        }

        /// <inheritdoc />
        public IGraphField Clone(
            ISchemaItem parent = null,
            string fieldName = null,
            GraphTypeExpression typeExpression = null)
        {
            parent = parent ?? this.Parent;
            fieldName = fieldName?.Trim() ?? this.Name;
            typeExpression = typeExpression ?? this.TypeExpression;

            var itemPath = this.ItemPath;
            itemPath = parent?.ItemPath.CreateChild(fieldName) ?? itemPath;

            var clonedItem = new VirtualGraphField(
                fieldName,
                itemPath,
                typeExpression.TypeName);

            clonedItem.Description = this.Description;
            clonedItem.TypeExpression = typeExpression.Clone();
            clonedItem.Publish = this.Publish;
            clonedItem.DeprecationReason = this.DeprecationReason;
            clonedItem.IsDeprecated = this.IsDeprecated;
            clonedItem.Complexity = this.Complexity;
            clonedItem.Parent = parent;

            // clone over the arguments
            foreach (var argument in this.Arguments)
                clonedItem.Arguments.AddArgument(argument.Clone(clonedItem));

            return clonedItem;
        }

        /// <inheritdoc />
        public virtual bool CanResolveForGraphType(IGraphType graphType)
        {
            // if the provided graphtype owns this virtual field
            // then yes it can resolve for it
            if (graphType is IGraphFieldContainer fieldContainer)
            {
                if (fieldContainer.Fields.Contains(this))
                    return true;
            }

            return false;
        }

        /// <summary>
        /// Gets the tracked copy of the graph type that this virtual field will
        /// always return.
        /// </summary>
        /// <value>The object graph type this virutal field will return when resolved.</value>
        public IObjectGraphType AssociatedGraphType { get; }

        /// <inheritdoc />
        public IGraphFieldResolver Resolver { get; }

        /// <inheritdoc />
        public FieldResolutionMode Mode { get; }

        /// <inheritdoc />
        public string Name { get; set; }

        /// <inheritdoc />
        public ItemPath ItemPath { get; }

        /// <inheritdoc />
        public GraphTypeExpression TypeExpression { get; set; }

        /// <inheritdoc />
        public IGraphArgumentCollection Arguments { get; }

        /// <inheritdoc />
        public string Description { get; set; }

        /// <inheritdoc />
        public bool Publish { get; set; }

        /// <summary>
        /// Gets or sets a value indicating whether this action method is depreciated. The <see cref="DepreciationReason" /> will be displayed
        /// on any itnrospection requests.
        /// </summary>
        /// <value><c>true</c> if this instance is depreciated; otherwise, <c>false</c>.</value>
        public bool IsDepreciated { get; set; }

        /// <summary>
        /// Gets or sets the provided reason for this action method being depreciated.
        /// </summary>
        /// <value>The depreciation reason.</value>
        public string DepreciationReason { get; set; }

        /// <inheritdoc />
        public bool IsDeprecated { get; set; }

        /// <inheritdoc />
        public string DeprecationReason { get; set; }

        /// <inheritdoc />
        public IAppliedSecurityPolicyGroups SecurityGroups { get; }

        /// <inheritdoc />
        public float? Complexity { get; set; }

        /// <inheritdoc />
        public GraphFieldSource FieldSource => GraphFieldSource.Virtual;

        /// <inheritdoc />
        public IEnumerable<DependentType> DependentTypes => REQUIRED_TYPES;

        /// <inheritdoc />
        public IEnumerable<IGraphType> AbstractGraphTypes => Enumerable.Empty<IGraphType>();

        /// <inheritdoc />
        public bool IsVirtual => true;

        /// <inheritdoc />
        public Type ObjectType => null;

        /// <inheritdoc />
        public Type DeclaredReturnType => null;

        /// <inheritdoc />
        public ISchemaItem Parent { get; private set; }

        /// <inheritdoc />
        public IAppliedDirectiveCollection AppliedDirectives { get; }

        /// <inheritdoc />
        public string InternalName { get; }
    }
}<|MERGE_RESOLUTION|>--- conflicted
+++ resolved
@@ -1,4 +1,4 @@
-﻿// *************************************************************
+// *************************************************************
 // project:  graphql-aspnet
 // --
 // repo: https://github.com/graphql-aspnet
@@ -62,11 +62,7 @@
             this.AssociatedGraphType = new VirtualObjectGraphType(parentTypeName);
             this.TypeExpression = new GraphTypeExpression(parentTypeName);
             this.Arguments = new GraphFieldArgumentCollection(this);
-<<<<<<< HEAD
             this.Resolver = new GraphControllerVirtualFieldResolver(new VirtualResolvedObject(this.TypeExpression.TypeName));
-=======
-            this.Resolver = new GraphControllerRouteFieldResolver(new VirtualResolvedObject(this.TypeExpression.TypeName));
->>>>>>> 3527a533
             this.InternalName = $"VirtualField_{this.Name}";
 
             // fields made from controller path parameters have no policies directly unto themselves
