--- conflicted
+++ resolved
@@ -1,4 +1,4 @@
-﻿// *************************************************************
+// *************************************************************
 // project:  graphql-aspnet
 // --
 // repo: https://github.com/graphql-aspnet
@@ -40,17 +40,10 @@
             Type objectType,
             ItemPath itemPath,
             IAppliedDirectiveCollection directives = null)
-<<<<<<< HEAD
             : base(name, internalName, itemPath, directives)
         {
             this.ObjectType = Validation.ThrowIfNullOrReturn(objectType, nameof(objectType));
             this.Extend(new Introspection_TypeNameMetaField(name));
-=======
-            : base(name, internalName, route, directives)
-        {
-            this.ObjectType = Validation.ThrowIfNullOrReturn(objectType, nameof(objectType));
-            this.GraphFieldCollection.AddField(new Introspection_TypeNameMetaField(name));
->>>>>>> 3527a533
         }
 
         /// <inheritdoc />
