--- conflicted
+++ resolved
@@ -1,4 +1,4 @@
-﻿// *************************************************************
+// *************************************************************
 // project:  graphql-aspnet
 // --
 // repo: https://github.com/graphql-aspnet
@@ -33,11 +33,7 @@
         /// <param name="fieldName">Name of the field in the graph.</param>
         /// <param name="internalName">The internal name that represents the method this field respresents.</param>
         /// <param name="typeExpression">The meta data describing the type of data this field returns.</param>
-<<<<<<< HEAD
         /// <param name="itemPath">The formal path to this field in the object graph.</param>
-=======
-        /// <param name="route">The formal route to this field in the object graph.</param>
->>>>>>> 3527a533
         /// <param name="declaredReturnType">The .NET type as it was declared on the property which generated this field..</param>
         /// <param name="objectType">The .NET type of the item or items that represent the graph type returned by this field.</param>
         /// <param name="mode">The mode in which the runtime will process this field.</param>
@@ -48,11 +44,7 @@
             string fieldName,
             string internalName,
             GraphTypeExpression typeExpression,
-<<<<<<< HEAD
             ItemPath itemPath,
-=======
-            SchemaItemPath route,
->>>>>>> 3527a533
             Type declaredReturnType,
             Type objectType,
             FieldResolutionMode mode = FieldResolutionMode.PerSourceItem,
@@ -155,11 +147,7 @@
                 this.Name,
                 this.InternalName,
                 this.TypeExpression.Clone(),
-<<<<<<< HEAD
                 this.ItemPath,
-=======
-                parent.Route.CreateChild(this.Name),
->>>>>>> 3527a533
                 this.DeclaredReturnType,
                 this.ObjectType,
                 this.Mode,
