﻿// *************************************************************
// project:  graphql-aspnet
// --
// repo: https://github.com/graphql-aspnet
// docs: https://graphql-aspnet.github.io
// --
// License:  MIT
// *************************************************************

namespace GraphQL.AspNet.Schemas.Structural
{
    using System;
    using System.Collections.Generic;
    using GraphQL.AspNet.Execution;
    using GraphQL.AspNet.Interfaces.Execution;
    using GraphQL.AspNet.Interfaces.TypeSystem;
    using GraphQL.AspNet.Security;

    /// <summary>
    /// A representation of a object field as it would be defined in the graph type system. Contains
    /// special logic for handling graph fields generating from object properties.
    /// </summary>
    public class PropertyGraphField : MethodGraphField, ITypedSchemaItem
    {
        /// <summary>
        /// Initializes a new instance of the <see cref="PropertyGraphField" /> class.
        /// </summary>
        /// <param name="fieldName">Name of the field in the public graph.</param>
        /// <param name="typeExpression">The type expression declaring what type of data this field returns.</param>
        /// <param name="route">The route to this field in the graph.</param>
        /// <param name="declaredPropertyName">The name of the property as it was declared on the <see cref="Type" /> (its internal name).</param>
        /// <param name="objectType">The .NET type of the item or items that represent the graph type returned by this field.</param>
        /// <param name="declaredReturnType">The .NET type as it was declared on the property which generated this field..</param>
        /// <param name="mode">The mode in which the runtime will process this field.</param>
        /// <param name="resolver">The resolver to be invoked to produce data when this field is called.</param>
        /// <param name="securityPolicies">The security policies that apply to this field.</param>
        /// <param name="directives">The directives to apply to this field when its added to a schema.</param>
        public PropertyGraphField(
            string fieldName,
            GraphTypeExpression typeExpression,
            GraphFieldPath route,
            string declaredPropertyName,
            Type objectType = null,
            Type declaredReturnType = null,
            FieldResolutionMode mode = FieldResolutionMode.PerSourceItem,
            IGraphFieldResolver resolver = null,
<<<<<<< HEAD
            IEnumerable<SecurityGroup> securityPolicies = null,
            IAppliedDirectiveCollection directives = null)
            : base(fieldName, typeExpression, route, objectType, declaredReturnType, mode, resolver, securityPolicies, directives)
=======
            IEnumerable<AppliedSecurityPolicyGroup> securityPolicies = null)
            : base(fieldName, typeExpression, route, objectType, declaredReturnType, mode, resolver, securityPolicies)
>>>>>>> 0810343b
        {
            this.InternalName = declaredPropertyName;
        }

        /// <summary>
        /// Gets a fully qualified name of the type as it exists on the server (i.e.  Namespace.ClassName). This name
        /// is used in many exceptions and internal error messages.
        /// </summary>
        /// <value>The name of the internal.</value>
        public string InternalName { get; }
    }
}<|MERGE_RESOLUTION|>--- conflicted
+++ resolved
@@ -44,14 +44,9 @@
             Type declaredReturnType = null,
             FieldResolutionMode mode = FieldResolutionMode.PerSourceItem,
             IGraphFieldResolver resolver = null,
-<<<<<<< HEAD
-            IEnumerable<SecurityGroup> securityPolicies = null,
+            IEnumerable<AppliedSecurityPolicyGroup> securityPolicies = null,
             IAppliedDirectiveCollection directives = null)
             : base(fieldName, typeExpression, route, objectType, declaredReturnType, mode, resolver, securityPolicies, directives)
-=======
-            IEnumerable<AppliedSecurityPolicyGroup> securityPolicies = null)
-            : base(fieldName, typeExpression, route, objectType, declaredReturnType, mode, resolver, securityPolicies)
->>>>>>> 0810343b
         {
             this.InternalName = declaredPropertyName;
         }
