--- conflicted
+++ resolved
@@ -1,4 +1,4 @@
-﻿// *************************************************************
+// *************************************************************
 // project:  graphql-aspnet
 // --
 // repo: https://github.com/graphql-aspnet
@@ -17,10 +17,6 @@
     using GraphQL.AspNet.Execution.Exceptions;
     using GraphQL.AspNet.Execution.Resolvers;
     using GraphQL.AspNet.Interfaces.Schema;
-<<<<<<< HEAD
-=======
-    using GraphQL.AspNet.Schemas.TypeSystem;
->>>>>>> 3527a533
 
     /// <summary>
     /// A collection of <see cref="IGraphField"/> owned by a <see cref="IGraphType"/>.
@@ -62,42 +58,6 @@
             return field;
         }
 
-<<<<<<< HEAD
-=======
-        /// <summary>
-        /// Creates and adds a new <see cref="IGraphField" /> to the growing collection.
-        /// </summary>
-        /// <typeparam name="TSource">The expected type of the source data supplied to the resolver.</typeparam>
-        /// <typeparam name="TReturn">The expected type of data to be returned from this field.</typeparam>
-        /// <param name="fieldName">The formatted name of the field as it will appear in the object graph.</param>
-        /// <param name="typeExpression">The item representing how this field returns a graph type.</param>
-        /// <param name="route">The formal route that uniquely identifies this field in the object graph.</param>
-        /// <param name="resolver">The resolver used to fulfil requests to this field.</param>
-        /// <param name="description">The description to assign to the field.</param>
-        /// <returns>IGraphTypeField.</returns>
-        internal IGraphField AddField<TSource, TReturn>(
-            string fieldName,
-            GraphTypeExpression typeExpression,
-            SchemaItemPath route,
-            Func<TSource, Task<TReturn>> resolver,
-            string description = null)
-            where TSource : class
-        {
-            var field = new MethodGraphField(
-                fieldName,
-                "GraphQLCustomInternalField",
-                typeExpression,
-                route,
-                typeof(TReturn),
-                GraphValidation.EliminateNextWrapperFromCoreType(typeof(TReturn)),
-                FieldResolutionMode.PerSourceItem,
-                new FunctionGraphFieldResolver<TSource, TReturn>(resolver));
-            field.Description = description;
-
-            return this.AddField(field);
-        }
-
->>>>>>> 3527a533
         /// <inheritdoc />
         public IGraphField FindField(string fieldName)
         {
