--- conflicted
+++ resolved
@@ -49,29 +49,20 @@
             Type declaredReturnType = null,
             FieldResolutionMode mode = FieldResolutionMode.PerSourceItem,
             IGraphFieldResolver resolver = null,
-<<<<<<< HEAD
-            IEnumerable<SecurityGroup> securityPolicies = null,
+            IEnumerable<AppliedSecurityPolicyGroup> securityPolicies = null,
             IAppliedDirectiveCollection directives = null)
-=======
-            IEnumerable<AppliedSecurityPolicyGroup> securityPolicies = null)
->>>>>>> 0810343b
         {
             this.Name = Validation.ThrowIfNullWhiteSpaceOrReturn(fieldName, nameof(fieldName));
             this.TypeExpression = Validation.ThrowIfNullOrReturn(typeExpression, nameof(typeExpression));
             this.Route = Validation.ThrowIfNullOrReturn(route, nameof(route));
-<<<<<<< HEAD
             this.Arguments = new GraphFieldArgumentCollection(this);
-=======
-            this.Arguments = new GraphFieldArgumentCollection();
-            this.SecurityGroups = securityPolicies ?? Enumerable.Empty<AppliedSecurityPolicyGroup>();
->>>>>>> 0810343b
             this.ObjectType = objectType;
             this.DeclaredReturnType = declaredReturnType;
 
             this.AppliedDirectives = directives?.Clone(this) ?? new AppliedDirectiveCollection(this);
 
-            securityPolicies = securityPolicies ?? Enumerable.Empty<SecurityGroup>();
-            this.SecurityGroups = new List<SecurityGroup>(securityPolicies);
+            securityPolicies = securityPolicies ?? Enumerable.Empty<AppliedSecurityPolicyGroup>();
+            this.SecurityGroups = new List<AppliedSecurityPolicyGroup>(securityPolicies);
 
             this.UpdateResolver(resolver, mode);
             this.Publish = true;
@@ -106,16 +97,8 @@
         /// <inheritdoc/>
         public GraphTypeExpression TypeExpression { get; set; }
 
-<<<<<<< HEAD
         /// <inheritdoc/>
-        public IList<SecurityGroup> SecurityGroups { get; }
-=======
-        /// <summary>
-        /// Gets the security policies that must be passed in order to allow access to this field.
-        /// </summary>
-        /// <value>The security policies.</value>
         public IEnumerable<AppliedSecurityPolicyGroup> SecurityGroups { get; }
->>>>>>> 0810343b
 
         /// <inheritdoc/>
         public IGraphArgumentCollection Arguments { get; }
