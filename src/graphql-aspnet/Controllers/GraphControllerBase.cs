--- conflicted
+++ resolved
@@ -1,4 +1,4 @@
-﻿// *************************************************************
+// *************************************************************
 // project:  graphql-aspnet
 // --
 // repo: https://github.com/graphql-aspnet
@@ -116,11 +116,7 @@
                     case TargetException _:
                     case TargetParameterCountException _:
                         _schemaItemContext.Logger?.ActionMethodInvocationException(_resolverMetaData, this.Request, ex);
-<<<<<<< HEAD
                         return new PathNotFoundGraphActionResult(_resolverMetaData, ex);
-=======
-                        return new RouteNotFoundGraphActionResult(_resolverMetaData, ex);
->>>>>>> 3527a533
 
                     default:
 
