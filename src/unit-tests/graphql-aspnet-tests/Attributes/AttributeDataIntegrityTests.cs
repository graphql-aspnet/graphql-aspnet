--- conflicted
+++ resolved
@@ -1,4 +1,4 @@
-﻿// *************************************************************
+// *************************************************************
 // project:  graphql-aspnet
 // --
 // repo: https://github.com/graphql-aspnet
@@ -139,11 +139,7 @@
         public void QueryAttribute_UnionConstructor_1Type_PropertyCheck()
         {
             var attrib = new QueryAttribute("myField", "myUnionType", typeof(AttributeDataIntegrityTests));
-<<<<<<< HEAD
-            Assert.AreEqual(ItemPathRoots.Query, attrib.FieldType);
-=======
-            Assert.AreEqual(SchemaItemCollections.Query, attrib.FieldType);
->>>>>>> 3527a533
+            Assert.AreEqual(ItemPathRoots.Query, attrib.FieldType);
             Assert.AreEqual(false, attrib.IsRootFragment);
             Assert.AreEqual("myUnionType", attrib.UnionTypeName);
             Assert.AreEqual("myField", attrib.Template);
@@ -157,11 +153,7 @@
         public void QueryAttribute_UnionConstructor_NoTypes_PropertyCheck()
         {
             var attrib = new QueryAttribute("myField", "myUnionType");
-<<<<<<< HEAD
-            Assert.AreEqual(ItemPathRoots.Query, attrib.FieldType);
-=======
-            Assert.AreEqual(SchemaItemCollections.Query, attrib.FieldType);
->>>>>>> 3527a533
+            Assert.AreEqual(ItemPathRoots.Query, attrib.FieldType);
             Assert.AreEqual(false, attrib.IsRootFragment);
             Assert.AreEqual("myUnionType", attrib.UnionTypeName);
             Assert.AreEqual("myField", attrib.Template);
@@ -174,11 +166,7 @@
         public void QueryAttribute_UnionConstructor_NullTypes_PropertyCheck()
         {
             var attrib = new QueryAttribute("myField", "myUnionType", null, null, null);
-<<<<<<< HEAD
-            Assert.AreEqual(ItemPathRoots.Query, attrib.FieldType);
-=======
-            Assert.AreEqual(SchemaItemCollections.Query, attrib.FieldType);
->>>>>>> 3527a533
+            Assert.AreEqual(ItemPathRoots.Query, attrib.FieldType);
             Assert.AreEqual(false, attrib.IsRootFragment);
             Assert.AreEqual("myUnionType", attrib.UnionTypeName);
             Assert.AreEqual("myField", attrib.Template);
@@ -276,11 +264,7 @@
         public void MutationAttribute_UnionConstructor_1Type_PropertyCheck()
         {
             var attrib = new MutationAttribute("myField", "myUnionType", typeof(AttributeDataIntegrityTests));
-<<<<<<< HEAD
-            Assert.AreEqual(ItemPathRoots.Mutation, attrib.FieldType);
-=======
-            Assert.AreEqual(SchemaItemCollections.Mutation, attrib.FieldType);
->>>>>>> 3527a533
+            Assert.AreEqual(ItemPathRoots.Mutation, attrib.FieldType);
             Assert.AreEqual(false, attrib.IsRootFragment);
             Assert.AreEqual("myUnionType", attrib.UnionTypeName);
             Assert.AreEqual("myField", attrib.Template);
@@ -294,11 +278,7 @@
         public void MutationAttribute_UnionConstructor_NoTypes_PropertyCheck()
         {
             var attrib = new MutationAttribute("myField", "myUnionType");
-<<<<<<< HEAD
-            Assert.AreEqual(ItemPathRoots.Mutation, attrib.FieldType);
-=======
-            Assert.AreEqual(SchemaItemCollections.Mutation, attrib.FieldType);
->>>>>>> 3527a533
+            Assert.AreEqual(ItemPathRoots.Mutation, attrib.FieldType);
             Assert.AreEqual(false, attrib.IsRootFragment);
             Assert.AreEqual("myUnionType", attrib.UnionTypeName);
             Assert.AreEqual("myField", attrib.Template);
@@ -311,11 +291,7 @@
         public void MutationAttribute_UnionConstructor_NullTypes_PropertyCheck()
         {
             var attrib = new MutationAttribute("myField", "myUnionType", null, null, null);
-<<<<<<< HEAD
-            Assert.AreEqual(ItemPathRoots.Mutation, attrib.FieldType);
-=======
-            Assert.AreEqual(SchemaItemCollections.Mutation, attrib.FieldType);
->>>>>>> 3527a533
+            Assert.AreEqual(ItemPathRoots.Mutation, attrib.FieldType);
             Assert.AreEqual(false, attrib.IsRootFragment);
             Assert.AreEqual("myUnionType", attrib.UnionTypeName);
             Assert.AreEqual("myField", attrib.Template);
