﻿// *************************************************************
// project:  graphql-aspnet
// --
// repo: https://github.com/graphql-aspnet
// docs: https://graphql-aspnet.github.io
// --
// License:  MIT
// *************************************************************

namespace GraphQL.AspNet.Tests.ServerExtensions.MutlipartRequests
{
    using System;
    using System.Collections.Generic;
    using System.IO;
    using System.Text;
    using System.Text.Json;
    using System.Threading;
    using System.Threading.Tasks;
    using GraphQL.AspNet.Common.Extensions;
    using GraphQL.AspNet.Interfaces.Engine;
    using GraphQL.AspNet.Interfaces.Execution;
    using GraphQL.AspNet.Interfaces.Logging;
    using GraphQL.AspNet.Interfaces.Security;
    using GraphQL.AspNet.Schemas;
    using GraphQL.AspNet.ServerExtensions.MultipartRequests;
    using GraphQL.AspNet.ServerExtensions.MultipartRequests.Configuration;
    using GraphQL.AspNet.ServerExtensions.MultipartRequests.Engine;
    using GraphQL.AspNet.ServerExtensions.MultipartRequests.Engine.TypeMakers;
    using GraphQL.AspNet.ServerExtensions.MultipartRequests.Interfaces;
    using GraphQL.AspNet.ServerExtensions.MultipartRequests.Schema;
    using GraphQL.AspNet.ServerExtensions.MultipartRequests.Web;
    using GraphQL.AspNet.Tests.Common.CommonHelpers;
    using GraphQL.AspNet.Tests.Framework;
    using GraphQL.AspNet.Tests.ServerExtensions.MutlipartRequests.TestData;
    using Microsoft.AspNetCore.Http;
    using Microsoft.Extensions.DependencyInjection;
    using Microsoft.Extensions.Primitives;
    using NSubstitute;
    using NSubstitute.ExceptionExtensions;
    using NUnit.Framework;

    [TestFixture]
    public class MultipartRequestGraphQLHttpProcessorTests
    {
        private DateTime _staticFailDate = new DateTime(202, 3, 4, 13, 14, 15, DateTimeKind.Utc);

        private (HttpContext, MultipartRequestGraphQLHttpProcessor<GraphSchema>) CreateTestObjects(
            (string FieldName, string FieldValue)[] fields = null,
            (string FieldName, string FileName, string ContentType, string FileContents)[] files = null,
            string httpMethod = "POST",
            string contentType = "multipart/form-data",
            IGraphQLRuntime<GraphSchema> runtime = null)
        {
            var httpContext = new DefaultHttpContext();

            var fileCollection = new FormFileCollection();
            var fieldCollection = new Dictionary<string, StringValues>();
            if (fields != null)
            {
                foreach (var kvp in fields)
                    fieldCollection.Add(kvp.FieldName, kvp.FieldValue);
            }

            if (files != null)
            {
                foreach (var item in files)
                {
                    byte[] fileBytes = null;
                    if (item.FileContents != null)
                        fileBytes = Encoding.UTF8.GetBytes(item.FileContents);

                    var formFile = new FormFile(
                            fileBytes != null
                                ? new MemoryStream(fileBytes)
                                : Stream.Null,
                            0,
                            fileBytes?.Length ?? 0,
                            item.FieldName,
                            item.FileName);

                    formFile.Headers = new HeaderDictionary();
                    if (item.ContentType != null)
                        formFile.Headers.Add("Content-Type", item.ContentType);

                    fileCollection.Add(formFile);
                }
            }

            var form = new FormCollection(fieldCollection, fileCollection);
            httpContext.Request.ContentType = contentType;
            httpContext.Request.Method = httpMethod;
            httpContext.Request.Form = form;
            httpContext.Response.Body = new MemoryStream();

            var builder = new TestServerBuilder();

            builder.AddSingleton<IFileUploadScalarValueMaker, DefaultFileUploadScalarValueMaker>();
            builder.AddGraphQL(o =>
            {
                o.AddType<FileUploadScalarGraphType>();
                o.AddController<MultiPartFileController>();
                o.ResponseOptions.TimeStampLocalizer = (d) => _staticFailDate;
            });

            var server = builder.Build();

            var processor = new MultipartRequestGraphQLHttpProcessor<GraphSchema>(
                server.Schema,
                runtime ?? server.ServiceProvider.GetService<IGraphQLRuntime<GraphSchema>>(),
                server.ServiceProvider.GetService<IQueryResponseWriter<GraphSchema>>(),
                new MultiPartHttpFormPayloadParser<GraphSchema>(
                    server.ServiceProvider.GetService<IFileUploadScalarValueMaker>(),
                    new MultipartRequestConfiguration<GraphSchema>()),
                server.ServiceProvider.GetService<IGraphEventLogger>());

            var scope = server.ServiceProvider.CreateScope();
            httpContext.RequestServices = scope.ServiceProvider;

            return (httpContext, processor);
        }

        private string ExtractResponseString(HttpContext context)
        {
            context.Response.Body.Seek(0, SeekOrigin.Begin);
            var reader = new StreamReader(context.Response.Body);

            var result = reader.ReadToEnd();
            return result;
        }

        [Test]
        public async Task NotAMultiPartRequest_ParsesAsNormal()
        {
            var (context, processor) = this.CreateTestObjects();

            var _options = new JsonSerializerOptions();
            _options.PropertyNameCaseInsensitive = true;
            _options.AllowTrailingCommas = true;
            _options.ReadCommentHandling = JsonCommentHandling.Skip;

            var data = @"{ ""query"" : ""query { simple { property1 property2 } }"" }";

            var stream = new MemoryStream();
            var writer = new StreamWriter(stream, Encoding.UTF8);
            writer.Write(data);
            writer.Flush();
            stream.Seek(0, SeekOrigin.Begin);

            context.Request.Form = null;
            context.Request.ContentType = "application/json";
            context.Request.Body = stream;
            context.Request.ContentLength = stream.Length;

            await processor.InvokeAsync(context);
            var result = this.ExtractResponseString(context);

            var expectedResult = @"
            {
                ""data"": {
                    ""simple"": {
                        ""property1"": ""sample"",
                        ""property2"": 33,
                    }
                }
            }";

            CommonAssertions.AreEqualJsonStrings(expectedResult, result);
            Assert.AreEqual(200, context.Response.StatusCode);
        }

        [Test]
        public async Task NonBatchedQuery_NoFiles_ReturnsStandardResult()
        {
            var (context, processor) = this.CreateTestObjects(
                fields: new[]
                {
                    ("operations", @"{ ""query"" : ""query { simple { property1 property2 } }"" }"),
                });

            await processor.InvokeAsync(context);
            var result = this.ExtractResponseString(context);

            var expectedResult = @"
            {
                ""data"": {
                    ""simple"": {
                        ""property1"": ""sample"",
                        ""property2"": 33,
                    }
                }
            }";

            CommonAssertions.AreEqualJsonStrings(expectedResult, result);
            Assert.AreEqual(200, context.Response.StatusCode);
        }

        private string PrepQuery(string queryText)
        {
            return queryText
                   .Replace("\r", "\\r")
                   .Replace("\n", "\\n");
        }

        [Test]
        public async Task NonBatchedQuery_SingleFile_ReturnsStandardResult()
        {
            var query1 = @"
                query($inboundFile: Upload!)
                {
                    fileUpload(singleFile: $inboundFile) {
                        property1
                        property2
                    }
                }";

            var (context, processor) = this.CreateTestObjects(
                fields: new[]
                {
                    ("operations", @"{
                            ""query"" : """ + this.PrepQuery(query1) + @""",
                            ""variables"" : { ""inboundFile"": null }
                        }"),
                    ("map", @"
                        {
                            ""file1MapKey"": [""variables"", ""inboundFile""]
                        }"),
                },
                files: new[]
                {
                    ("file1MapKey", "file1.txt", "text/plain", "file data"),
                });

            await processor.InvokeAsync(context);
            var result = this.ExtractResponseString(context);

            var expectedResult = @"
            {
                ""data"": {
                    ""fileUpload"": {
                        ""property1"": ""file1MapKey - file1.txt - file data"",
                        ""property2"": 9,
                    }
                }
            }";

            CommonAssertions.AreEqualJsonStrings(expectedResult, result);
            Assert.AreEqual(200, context.Response.StatusCode);
        }

        [Test]
        public async Task NonBatchedQuery_SingleFile_InvalidMapField_Errors()
        {
            var query1 = @"
                query($inboundFile: Upload!)
                {
                    fileUpload(singleFile: $inboundFile) {
                        property1
                        property2
                    }
                }";

            var (context, processor) = this.CreateTestObjects(
                fields: new[]
                {
                    ("operations", @"{
                            ""query"" : """ + this.PrepQuery(query1) + @""",
                            ""variables"" : { ""inboundFile"": null }
                        }"),
                    ("map", @"
                        {
                            ""file1MapKey"": [
                        }"),
                },
                files: new[]
                {
                    ("file1MapKey", "file1.txt", "text/plain", "file data"),
                });

            await processor.InvokeAsync(context);
            var result = this.ExtractResponseString(context);

            Assert.AreEqual(400, context.Response.StatusCode);
        }

        [Test]
        public async Task InvalidOperationsJson_HandlesParsingException()
        {
            var (context, processor) = this.CreateTestObjects(
                fields: new[]
                {
                    ("operations", @"{
                            ""query"" : ,
                            ""variables"" : { ""inboundFile"": null }
                        }"),
                });

            await processor.InvokeAsync(context);
            Assert.AreEqual(400, context.Response.StatusCode);
        }

        [Test]
        public async Task NoQueriesOnBatch_HandlesParsingException()
        {
            var (context, processor) = this.CreateTestObjects(
                fields: new[]
                {
                    ("operations", @"[]"),
                });

            await processor.InvokeAsync(context);
            Assert.AreEqual(400, context.Response.StatusCode);
        }

        [Test]
        public async Task MultiPartForm_NoFiles_ReturnsStandardResult()
        {
            var query1 = @"
                query
                {
                    providedValue(value: 3){
                        property1
                        property2
                    }
                }";

            var query2 = @"
                query
                {
                    providedValue(value: 15){
                        property1
                        property2
                    }
                }";

            var (context, processor) = this.CreateTestObjects(
                fields: new[]
                {
                    ("operations", @"[
                        {
                            ""query"" : """ + this.PrepQuery(query1) + @"""
                        },
                        {
                            ""query"" : """ + this.PrepQuery(query2) + @"""
                        }]"),
                });

            await processor.InvokeAsync(context);
            var result = this.ExtractResponseString(context);

            var expectedResult = @"[
            {
                ""data"": {
                    ""providedValue"": {
                        ""property1"": ""sample"",
                        ""property2"": 3
                    }
                }
            },
            {
                ""data"": {
                    ""providedValue"": {
                        ""property1"": ""sample"",
                        ""property2"": 15
                    }
                }
            }]";

            CommonAssertions.AreEqualJsonStrings(expectedResult, result);
            Assert.AreEqual(200, context.Response.StatusCode);
        }

        [Test]
        public async Task RuntimeThrowsException_CustomResultIsGenerated()
        {
<<<<<<< HEAD
            var runtime = new Mock<IGraphQLRuntime<GraphSchema>>();
            runtime.Setup(x => x.ExecuteRequestAsync(
                It.IsAny<IServiceProvider>(),
                It.IsAny<IQueryExecutionRequest>(),
                It.IsAny<IUserSecurityContext>(),
                It.IsAny<bool>(),
                It.IsAny<CancellationToken>()))
=======
            using var restorePoint = new GraphQLGlobalRestorePoint(true);

            var runtime = Substitute.For<IGraphQLRuntime<GraphSchema>>();
            runtime.ExecuteRequestAsync(
                Arg.Any<IServiceProvider>(),
                Arg.Any<IQueryExecutionRequest>(),
                Arg.Any<IUserSecurityContext>(),
                Arg.Any<bool>(),
                Arg.Any<CancellationToken>())
>>>>>>> fc8979c3
                .ThrowsAsync(
                    new Exception("Explicit Failure"));
            runtime.CreateRequest(Arg.Any<GraphQueryData>())
                .Returns(Substitute.For<IQueryExecutionRequest>());

            var (context, processor) = this.CreateTestObjects(
                fields: new[]
                {
                    ("operations", @"{
                            ""query"" : ""query doesnt matter for this test"",
                        }"),
                },
                runtime: runtime);

            await processor.InvokeAsync(context);
            var result = this.ExtractResponseString(context);

            var expectedResult = @"
            {
              ""errors"": [
                {
                  ""message"": """ + MultipartRequestGraphQLHttpProcessor<GraphSchema>.ERROR_INTERNAL_SERVER_ISSUE + @""",
                  ""extensions"": {
                    ""code"": """ + Constants.ErrorCodes.GENERAL_ERROR + @""",
                    ""timestamp"": """ + _staticFailDate.ToRfc3339String() + @""",
                    ""severity"": ""CRITICAL""
                  }
                }
              ]
            }";

            CommonAssertions.AreEqualJsonStrings(expectedResult, result);
            Assert.AreEqual(200, context.Response.StatusCode);
        }
    }
}<|MERGE_RESOLUTION|>--- conflicted
+++ resolved
@@ -372,17 +372,6 @@
         [Test]
         public async Task RuntimeThrowsException_CustomResultIsGenerated()
         {
-<<<<<<< HEAD
-            var runtime = new Mock<IGraphQLRuntime<GraphSchema>>();
-            runtime.Setup(x => x.ExecuteRequestAsync(
-                It.IsAny<IServiceProvider>(),
-                It.IsAny<IQueryExecutionRequest>(),
-                It.IsAny<IUserSecurityContext>(),
-                It.IsAny<bool>(),
-                It.IsAny<CancellationToken>()))
-=======
-            using var restorePoint = new GraphQLGlobalRestorePoint(true);
-
             var runtime = Substitute.For<IGraphQLRuntime<GraphSchema>>();
             runtime.ExecuteRequestAsync(
                 Arg.Any<IServiceProvider>(),
@@ -390,7 +379,6 @@
                 Arg.Any<IUserSecurityContext>(),
                 Arg.Any<bool>(),
                 Arg.Any<CancellationToken>())
->>>>>>> fc8979c3
                 .ThrowsAsync(
                     new Exception("Explicit Failure"));
             runtime.CreateRequest(Arg.Any<GraphQueryData>())
