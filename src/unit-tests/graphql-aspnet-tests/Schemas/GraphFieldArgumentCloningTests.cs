﻿// *************************************************************
// project:  graphql-aspnet
// --
// repo: https://github.com/graphql-aspnet
// docs: https://graphql-aspnet.github.io
// --
// License:  MIT
// *************************************************************

namespace GraphQL.AspNet.Tests.Schemas
{
    using GraphQL.AspNet.Interfaces.Schema;
    using GraphQL.AspNet.Schemas;
    using GraphQL.AspNet.Schemas.Structural;
    using GraphQL.AspNet.Schemas.TypeSystem;
    using NSubstitute;
    using NUnit.Framework;

    [TestFixture]
    public class GraphFieldArgumentCloningTests
    {
        [Test]
        public void ClonedArgument_PropertyCheck()
        {
            var directives = new AppliedDirectiveCollection();
            directives.Add(new AppliedDirective("directive1", 3));

            var parentField = Substitute.For<ISchemaItem>();
            parentField.ItemPath.Returns(new ItemPath("[type]/GraphType1/Field1"));
            parentField.Name.Returns("Field1");

            var arg = new GraphFieldArgument(
                parentField,
                "argName",
                "internalName",
                "paramName",
                GraphTypeExpression.FromDeclaration("String"),
<<<<<<< HEAD
                new ItemPath("[type]/GraphType1/Field1/Arg1"),
=======
                new SchemaItemPath("[type]/GraphType1/Field1/Arg1"),
>>>>>>> 3527a533
                typeof(string),
                true,
                "default value",
                "a description",
                directives);

            var newParentField = Substitute.For<ISchemaItem>();
            newParentField.ItemPath.Returns(new ItemPath("[type]/GraphType2/Field1"));
            newParentField.Name.Returns("Field1");

            var clonedArg = arg.Clone(newParentField) as GraphFieldArgument;

            Assert.AreEqual(arg.Name, clonedArg.Name);
            Assert.AreEqual(arg.Description, clonedArg.Description);
            Assert.AreEqual(arg.DefaultValue, clonedArg.DefaultValue);
            Assert.AreEqual(arg.ObjectType, clonedArg.ObjectType);
            Assert.AreEqual(arg.InternalName, clonedArg.InternalName);
            Assert.AreEqual(arg.TypeExpression, clonedArg.TypeExpression);
            Assert.AreEqual(arg.ParameterName, clonedArg.ParameterName);
            Assert.AreEqual(arg.AppliedDirectives.Count, arg.AppliedDirectives.Count);

            Assert.IsFalse(object.ReferenceEquals(arg.AppliedDirectives, clonedArg.AppliedDirectives));
            Assert.IsFalse(object.ReferenceEquals(arg.Parent, clonedArg.Parent));
            Assert.IsFalse(object.ReferenceEquals(arg.TypeExpression, clonedArg.TypeExpression));
        }
    }
}<|MERGE_RESOLUTION|>--- conflicted
+++ resolved
@@ -1,4 +1,4 @@
-﻿// *************************************************************
+// *************************************************************
 // project:  graphql-aspnet
 // --
 // repo: https://github.com/graphql-aspnet
@@ -35,11 +35,7 @@
                 "internalName",
                 "paramName",
                 GraphTypeExpression.FromDeclaration("String"),
-<<<<<<< HEAD
                 new ItemPath("[type]/GraphType1/Field1/Arg1"),
-=======
-                new SchemaItemPath("[type]/GraphType1/Field1/Arg1"),
->>>>>>> 3527a533
                 typeof(string),
                 true,
                 "default value",
