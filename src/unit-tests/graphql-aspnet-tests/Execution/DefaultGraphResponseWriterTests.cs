--- conflicted
+++ resolved
@@ -24,12 +24,7 @@
     using GraphQL.AspNet.Tests.Common.CommonHelpers;
     using GraphQL.AspNet.Tests.Execution.TestData.ExecutionPlanTestData;
     using GraphQL.AspNet.Tests.Framework;
-<<<<<<< HEAD
-    using Moq;
-=======
-    using GraphQL.AspNet.Tests.Framework.CommonHelpers;
     using NSubstitute;
->>>>>>> fc8979c3
     using NUnit.Framework;
 
     [TestFixture]
@@ -268,18 +263,11 @@
             var dic = new ResponseFieldSet();
             dic.Add("testKey", new ResponseSingleValue(testValue));
 
-<<<<<<< HEAD
-            var mockResult = new Mock<IQueryExecutionResult>();
-            mockResult.Setup(x => x.Data).Returns(dic);
-            mockResult.Setup(x => x.Messages).Returns(new GraphMessageCollection());
-            mockResult.Setup(x => x.QueryRequest).Returns(queryBuilder.QueryRequest.Object);
-=======
             var mockResult = Substitute.For<IQueryExecutionResult>();
             mockResult.Data.Returns(dic);
             mockResult.Messages.Returns(new GraphMessageCollection());
             mockResult.QueryRequest.Returns(queryBuilder.QueryRequest);
             mockResult.Metrics.Returns((x) => null);
->>>>>>> fc8979c3
 
             var writer = new DefaultQueryResponseWriter<GraphSchema>(server.Schema);
             var result = await this.WriteResponse(writer, mockResult);
