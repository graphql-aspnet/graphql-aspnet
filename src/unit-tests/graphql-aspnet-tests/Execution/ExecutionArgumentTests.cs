﻿// *************************************************************
// project:  graphql-aspnet
// --
// repo: https://github.com/graphql-aspnet
// docs: https://graphql-aspnet.github.io
// --
// License:  MIT
// *************************************************************

namespace GraphQL.AspNet.Tests.Execution
{
    using System.Linq;
    using GraphQL.AspNet.Configuration;
    using GraphQL.AspNet.Execution;
    using GraphQL.AspNet.Execution.Exceptions;
    using GraphQL.AspNet.Execution.RulesEngine.RuleSets.DocumentValidation.QueryFragmentSteps;
    using GraphQL.AspNet.Interfaces.Execution;
    using GraphQL.AspNet.Interfaces.Schema;
<<<<<<< HEAD
    using GraphQL.AspNet.Schemas.Generation.TypeTemplates;
    using GraphQL.AspNet.Tests.Execution.ExecutionArgumentTestData;
    using GraphQL.AspNet.Tests.Framework;
    using Microsoft.Extensions.DependencyInjection;
    using Moq;
=======
    using NSubstitute;
>>>>>>> fc8979c3
    using NUnit.Framework;

    [TestFixture]
    public class ExecutionArgumentTests
    {
        private ExecutionArgumentCollection CreateArgumentCollection(string key, object value)
        {
            var argSet = new ExecutionArgumentCollection();

            var mockFieldArg = Substitute.For<IGraphArgument>();
            mockFieldArg.ParameterName.Returns(key);

            argSet.Add(new ExecutionArgument(mockFieldArg, value));
            return argSet;
        }

        [Test]
        public void TryGetArgument_WhenArgExists_AndIsCastable_Succeeds()
        {
            var col = CreateArgumentCollection("test1", "string1");

            var success = col.TryGetArgument<string>("test1", out var value);
            Assert.IsTrue(success);
            Assert.AreEqual("string1", value);
        }

        [Test]
        public void TryGetArgument_WhenArgDoesntExists_FailsWithResponse()
        {
            var col = CreateArgumentCollection("test1", "string1");

            var success = col.TryGetArgument<string>("test2", out var value);
            Assert.IsFalse(success);
            Assert.AreEqual(null, value);
        }

        [Test]
        public void TryGetArgument_WhenArgDoesntCast_FailsWithResponse()
        {
            var col = CreateArgumentCollection("test1", "string1");

            var success = col.TryGetArgument<int>("test1", out var value);
            Assert.IsFalse(success);
            Assert.AreEqual(0, value); // default of int
        }

        [Test]
        public void PrepareArguments_WhenArgumentShouldComeFromDI_AndExistsInDI_IsPreparedCorrectly()
        {
            var serviceInstance = new ServiceForExecutionArgumentTest();

            var builder = new TestServerBuilder(TestOptions.UseCodeDeclaredNames);
            builder.AddGraphQL(o =>
                {
                    o.AddType<ObjectWithFields>();
                    o.DeclarationOptions.ArgumentBindingRule = SchemaArgumentBindingRules.ParametersPreferQueryResolution;
                });
            builder.AddSingleton<IServiceForExecutionArgumentTest>(serviceInstance);

            var testServer = builder.Build();

            var contextBuilder = testServer
                .CreateFieldContextBuilder<ObjectWithFields>(nameof(ObjectWithFields.FieldWithInjectedArgument));

            var context = contextBuilder.CreateResolutionContext();

            // mimic a situation where no values are parsed from a query (no execution args)
            var argSet = new ExecutionArgumentCollection() as IExecutionArgumentCollection;
            argSet = argSet.ForContext(context);

            var resolvedArgs = argSet.PrepareArguments(contextBuilder.ResolverMetaData.Object);

            Assert.IsNotNull(resolvedArgs);
            Assert.AreEqual(1, resolvedArgs.Length);
            Assert.AreEqual(resolvedArgs[0], serviceInstance);
        }

        [Test]
        public void PrepareArguments_WhenArgumentShouldComeFromDI_AndDoesNotExistInDI_AndHasNoDefaultValue_ExecutionExceptionIsThrown()
        {
            var serviceInstance = new ServiceForExecutionArgumentTest();

            var builder = new TestServerBuilder(TestOptions.UseCodeDeclaredNames);
            builder.AddGraphQL(o =>
            {
                o.AddType<ObjectWithFields>();
                o.DeclarationOptions.ArgumentBindingRule = SchemaArgumentBindingRules.ParametersPreferQueryResolution;
            });

            var testServer = builder.Build();

            var contextBuilder = testServer
                .CreateFieldContextBuilder<ObjectWithFields>(nameof(ObjectWithFields.FieldWithInjectedArgument));

            var context = contextBuilder.CreateResolutionContext();

            // mimic a situation where no values are parsed from a query (no execution args)
            // and no default value is present
            var argSet = new ExecutionArgumentCollection() as IExecutionArgumentCollection;
            argSet = argSet.ForContext(context);

            Assert.Throws<GraphExecutionException>(() =>
            {
                var resolvedArgs = argSet.PrepareArguments(contextBuilder.ResolverMetaData.Object);
            });
        }

        [Test]
        public void PrepareArguments_WhenArgumentShouldComeFromDI_AndDoesNotExistInDI_AndHasADefaultValue_ValueIsResolved()
        {
            var serviceInstance = new ServiceForExecutionArgumentTest();

            var builder = new TestServerBuilder(TestOptions.UseCodeDeclaredNames);
            builder.AddGraphQL(o =>
            {
                o.AddType<ObjectWithFields>();
                o.DeclarationOptions.ArgumentBindingRule = SchemaArgumentBindingRules.ParametersPreferQueryResolution;
            });

            var testServer = builder.Build();

            var contextBuilder = testServer
                .CreateFieldContextBuilder<ObjectWithFields>(nameof(ObjectWithFields.FieldWithInjectedArgumentWithDefaultValue));

            // mimic a situation where no values are parsed from a query (no execution args)
            // and nothing is available from DI
            // but the parameter declares a default value
            var argSet = new ExecutionArgumentCollection() as IExecutionArgumentCollection;
            argSet = argSet.ForContext(contextBuilder.CreateResolutionContext());

            var resolvedArgs = argSet.PrepareArguments(contextBuilder.ResolverMetaData.Object);
            Assert.IsNotNull(resolvedArgs);
            Assert.AreEqual(1, resolvedArgs.Length);
            Assert.IsNull(resolvedArgs[0]);
        }

        [Test]
        public void PrepareArguments_WhenArgumentShouldComeFromSchema_HasNoSuppliedValueHasNoDefaultValueIsNullable_ValueIsResolved()
        {
            var serviceInstance = new ServiceForExecutionArgumentTest();

            var builder = new TestServerBuilder(TestOptions.UseCodeDeclaredNames);
            builder.AddGraphQL(o =>
            {
                o.AddType<ObjectWithFields>();
                o.DeclarationOptions.ArgumentBindingRule = SchemaArgumentBindingRules.ParametersPreferQueryResolution;
            });

            var testServer = builder.Build();

            var template = new ObjectGraphTypeTemplate(typeof(ObjectWithFields));
            template.Parse();
            template.ValidateOrThrow();

            var fieldBuilder = testServer
                .CreateFieldContextBuilder<ObjectWithFields>(nameof(ObjectWithFields.FieldWithNullableSchemaArgument));

            // mimic a situation where no values are parsed from a query (no execution args)
            // and nothing is available from DI
            // but the parameter declares a default value
            var argSet = new ExecutionArgumentCollection() as IExecutionArgumentCollection;
            argSet = argSet.ForContext(fieldBuilder.CreateResolutionContext());

            var resolvedArgs = argSet.PrepareArguments(fieldBuilder.ResolverMetaData.Object);
            Assert.IsNotNull(resolvedArgs);
            Assert.AreEqual(1, resolvedArgs.Length);
            Assert.IsNull(resolvedArgs[0]);
        }

        [Test]
        public void PrepareArguments_WhenArgumentShouldComeFromSchema_HasNoSuppliedValueAndIsNotNullableHasDefaultValue_ValueIsResolved()
        {
            var serviceInstance = new ServiceForExecutionArgumentTest();

            var builder = new TestServerBuilder(TestOptions.UseCodeDeclaredNames);
            builder.AddGraphQL(o =>
            {
                o.AddType<ObjectWithFields>();
                o.DeclarationOptions.ArgumentBindingRule = SchemaArgumentBindingRules.ParametersPreferQueryResolution;
            });

            var testServer = builder.Build();

            var fieldBuilder = testServer
                .CreateFieldContextBuilder<ObjectWithFields>(
                    nameof(ObjectWithFields.FieldWithNonNullableSchemaArgumentThatHasDefaultValue));

            // mimic a situation where no values are parsed from a query (no execution args)
            // and nothing is available from DI
            // but the parameter declares a default value
            var argSet = new ExecutionArgumentCollection() as IExecutionArgumentCollection;
            argSet = argSet.ForContext(fieldBuilder.CreateResolutionContext());

            var resolvedArgs = argSet.PrepareArguments(fieldBuilder.ResolverMetaData.Object);
            Assert.IsNotNull(resolvedArgs);
            Assert.AreEqual(1, resolvedArgs.Length);
            Assert.AreEqual(3, resolvedArgs[0]);
        }

        [Test]
        public void PrepareArguments_WhenArgumentShouldComeFromQuery_AndIsNotSupplied_AndIsNotNullable_ExecutionExceptionOccurs()
        {
            var serviceInstance = new ServiceForExecutionArgumentTest();

            var builder = new TestServerBuilder(TestOptions.UseCodeDeclaredNames);
            builder.AddGraphQL(o =>
            {
                o.AddType<ObjectWithFields>();
                o.DeclarationOptions.ArgumentBindingRule = SchemaArgumentBindingRules.ParametersPreferQueryResolution;
            });

            var testServer = builder.Build();

            var fieldBuilder = testServer
                .CreateFieldContextBuilder<ObjectWithFields>(nameof(ObjectWithFields.FieldWithNotNullableQueryArgument));

            // mimic a situation where no values are parsed from a query (no execution args)
            // but the argument expected there to be
            var argSet = new ExecutionArgumentCollection() as IExecutionArgumentCollection;
            argSet = argSet.ForContext(fieldBuilder.CreateResolutionContext());

            Assert.Throws<GraphExecutionException>(() =>
            {
                var resolvedArgs = argSet.PrepareArguments(fieldBuilder.ResolverMetaData.Object);
            });
        }
    }
}<|MERGE_RESOLUTION|>--- conflicted
+++ resolved
@@ -9,22 +9,16 @@
 
 namespace GraphQL.AspNet.Tests.Execution
 {
-    using System.Linq;
     using GraphQL.AspNet.Configuration;
     using GraphQL.AspNet.Execution;
     using GraphQL.AspNet.Execution.Exceptions;
-    using GraphQL.AspNet.Execution.RulesEngine.RuleSets.DocumentValidation.QueryFragmentSteps;
     using GraphQL.AspNet.Interfaces.Execution;
     using GraphQL.AspNet.Interfaces.Schema;
-<<<<<<< HEAD
     using GraphQL.AspNet.Schemas.Generation.TypeTemplates;
     using GraphQL.AspNet.Tests.Execution.ExecutionArgumentTestData;
     using GraphQL.AspNet.Tests.Framework;
     using Microsoft.Extensions.DependencyInjection;
-    using Moq;
-=======
     using NSubstitute;
->>>>>>> fc8979c3
     using NUnit.Framework;
 
     [TestFixture]
@@ -95,7 +89,7 @@
             var argSet = new ExecutionArgumentCollection() as IExecutionArgumentCollection;
             argSet = argSet.ForContext(context);
 
-            var resolvedArgs = argSet.PrepareArguments(contextBuilder.ResolverMetaData.Object);
+            var resolvedArgs = argSet.PrepareArguments(contextBuilder.ResolverMetaData);
 
             Assert.IsNotNull(resolvedArgs);
             Assert.AreEqual(1, resolvedArgs.Length);
@@ -128,7 +122,7 @@
 
             Assert.Throws<GraphExecutionException>(() =>
             {
-                var resolvedArgs = argSet.PrepareArguments(contextBuilder.ResolverMetaData.Object);
+                var resolvedArgs = argSet.PrepareArguments(contextBuilder.ResolverMetaData);
             });
         }
 
@@ -155,7 +149,7 @@
             var argSet = new ExecutionArgumentCollection() as IExecutionArgumentCollection;
             argSet = argSet.ForContext(contextBuilder.CreateResolutionContext());
 
-            var resolvedArgs = argSet.PrepareArguments(contextBuilder.ResolverMetaData.Object);
+            var resolvedArgs = argSet.PrepareArguments(contextBuilder.ResolverMetaData);
             Assert.IsNotNull(resolvedArgs);
             Assert.AreEqual(1, resolvedArgs.Length);
             Assert.IsNull(resolvedArgs[0]);
@@ -188,7 +182,7 @@
             var argSet = new ExecutionArgumentCollection() as IExecutionArgumentCollection;
             argSet = argSet.ForContext(fieldBuilder.CreateResolutionContext());
 
-            var resolvedArgs = argSet.PrepareArguments(fieldBuilder.ResolverMetaData.Object);
+            var resolvedArgs = argSet.PrepareArguments(fieldBuilder.ResolverMetaData);
             Assert.IsNotNull(resolvedArgs);
             Assert.AreEqual(1, resolvedArgs.Length);
             Assert.IsNull(resolvedArgs[0]);
@@ -218,7 +212,7 @@
             var argSet = new ExecutionArgumentCollection() as IExecutionArgumentCollection;
             argSet = argSet.ForContext(fieldBuilder.CreateResolutionContext());
 
-            var resolvedArgs = argSet.PrepareArguments(fieldBuilder.ResolverMetaData.Object);
+            var resolvedArgs = argSet.PrepareArguments(fieldBuilder.ResolverMetaData);
             Assert.IsNotNull(resolvedArgs);
             Assert.AreEqual(1, resolvedArgs.Length);
             Assert.AreEqual(3, resolvedArgs[0]);
@@ -248,7 +242,7 @@
 
             Assert.Throws<GraphExecutionException>(() =>
             {
-                var resolvedArgs = argSet.PrepareArguments(fieldBuilder.ResolverMetaData.Object);
+                var resolvedArgs = argSet.PrepareArguments(fieldBuilder.ResolverMetaData);
             });
         }
     }
