﻿// *************************************************************
// project:  graphql-aspnet
// --
// repo: https://github.com/graphql-aspnet
// docs: https://graphql-aspnet.github.io
// --
// License:  MIT
// *************************************************************

namespace GraphQL.AspNet.Tests.Controllers.ActionResults
{
    using System;
    using System.Linq;
    using System.Threading.Tasks;
    using GraphQL.AspNet.Controllers.ActionResults;
    using GraphQL.AspNet.Controllers.InputModel;
    using GraphQL.AspNet.Execution;
    using GraphQL.AspNet.Execution.Contexts;
    using GraphQL.AspNet.Interfaces.Execution;
    using GraphQL.AspNet.Interfaces.Schema;
    using GraphQL.AspNet.Schemas.Generation;
    using GraphQL.AspNet.Schemas.Generation.TypeMakers;
    using GraphQL.AspNet.Tests.Controllers.ActionResults.ActuionResultTestData;
    using GraphQL.AspNet.Tests.Framework;
    using NSubstitute;
    using NUnit.Framework;

    [TestFixture]
    public class ActionResultTests
    {
        private FieldResolutionContext CreateResolutionContext()
        {
            var server = new TestServerBuilder()
                .AddType<ActionableController>()
                .Build();

            var builder = server.CreateFieldContextBuilder<ActionableController>(
                nameof(ActionableController.DoStuff));
            return builder.CreateResolutionContext();
        }

        [Test]
        public async Task BadRequest_WithModelDictionary_RendersMessageOnResponse()
        {
            var server = new TestServerBuilder().Build();
            var methodTemplate = GraphQLTemplateHelper.CreateFieldTemplate<ActionableController>(nameof(ActionableController.DoStuff));
            var argTemplate = methodTemplate.Arguments[0];

<<<<<<< HEAD
            var mockedOwner = new Mock<ISchemaItem>();

            var fieldArg = new GraphArgumentMaker(server.Schema).CreateArgument(mockedOwner.Object, argTemplate).Argument;
=======
            var mockedOwner = Substitute.For<ISchemaItem>();
            var fieldArg = new GraphArgumentMaker(server.Schema).CreateArgument(mockedOwner, argTemplate).Argument;
>>>>>>> fc8979c3

            // name is marked required, will fail
            var dataItem = new ActionableModelItem()
            {
                Name = null,
                Id = "5",
            };

            var arg = new ExecutionArgument(fieldArg, dataItem);
            var col = new ExecutionArgumentCollection();
            col.Add(arg);

            var generator = new ModelStateGenerator();
            var modelDictionary = generator.CreateStateDictionary(col);

            var actionResult = new BadRequestGraphActionResult(modelDictionary);

            var context = this.CreateResolutionContext();
            await actionResult.CompleteAsync(context);

            Assert.IsNull(context.Result);
            Assert.IsTrue(context.Messages.Any(x => x.Code == Constants.ErrorCodes.BAD_REQUEST));
            Assert.IsTrue(context.Messages.Any(x => x.Code == Constants.ErrorCodes.MODEL_VALIDATION_ERROR));
        }

        [Test]
        public async Task BadRequest_WithMessage_RendersMessageOnResponse()
        {
            var actionResult = new BadRequestGraphActionResult("Test message");

            var context = this.CreateResolutionContext();
            await actionResult.CompleteAsync(context);

            Assert.IsNull(context.Result);
            Assert.AreEqual(1, context.Messages.Count);
            Assert.AreEqual("Test message", context.Messages[0].Message);
            Assert.AreEqual(Constants.ErrorCodes.BAD_REQUEST, context.Messages[0].Code);
        }

        [Test]
        public async Task GraphFieldError_WithException_ReturnsMessageWithException()
        {
            var exception = new Exception("Failure");
            var actionResult = new GraphFieldErrorActionResult("Test Message", "Test Code", exception);

            var context = this.CreateResolutionContext();
            await actionResult.CompleteAsync(context);

            Assert.IsTrue(context.IsCancelled);
            Assert.AreEqual(1, context.Messages.Count);
            Assert.AreEqual("Test Code", context.Messages[0].Code);
            Assert.AreEqual("Test Message", context.Messages[0].Message);
            Assert.AreEqual(exception, context.Messages[0].Exception);
        }

        [Test]
        public async Task GraphFieldError_WithMessageAndCode_ReturnsMessageWithException()
        {
            var actionResult = new GraphFieldErrorActionResult("Test Message", "Test Code");

            var context = this.CreateResolutionContext();
            await actionResult.CompleteAsync(context);

            Assert.IsTrue(context.IsCancelled);
            Assert.AreEqual(1, context.Messages.Count);
            Assert.AreEqual("Test Code", context.Messages[0].Code);
            Assert.AreEqual("Test Message", context.Messages[0].Message);
        }

        [Test]
        public async Task InternalServerError_WithAction_AndException_FriendlyErrorMessage()
        {
            var action = GraphQLTemplateHelper.CreateFieldTemplate<ActionableController>(nameof(ActionableController.DoStuff)).CreateResolverMetaData();

            var exception = new Exception("Fail");
            var actionResult = new InternalServerErrorGraphActionResult(action, exception);

            var context = this.CreateResolutionContext();
            await actionResult.CompleteAsync(context);

            Assert.IsTrue(context.IsCancelled);
            Assert.AreEqual(1, context.Messages.Count);
            Assert.AreEqual(Constants.ErrorCodes.INTERNAL_SERVER_ERROR, context.Messages[0].Code);
            Assert.IsTrue(context.Messages[0].Message.Contains("An unhandled exception was thrown during"));
            Assert.AreEqual(exception, context.Messages[0].Exception);
        }

        [Test]
        public async Task InternalServerError_WithMessage_AndException_FriendlyErrorMessage()
        {
            var exception = new Exception("Fail");
            var actionResult = new InternalServerErrorGraphActionResult("big fail", exception);

            var context = this.CreateResolutionContext();
            await actionResult.CompleteAsync(context);

            Assert.IsTrue(context.IsCancelled);
            Assert.AreEqual(1, context.Messages.Count);
            Assert.AreEqual(Constants.ErrorCodes.INTERNAL_SERVER_ERROR, context.Messages[0].Code);
            Assert.AreEqual("big fail", context.Messages[0].Message);
            Assert.AreEqual(exception, context.Messages[0].Exception);
        }

        [Test]
        public async Task ObjectRetrunedGraph_ReturnsSameItemGivenToIt()
        {
            var testObject = new object();

            var actionResult = new OperationCompleteGraphActionResult(testObject);

            var context = this.CreateResolutionContext();
            await actionResult.CompleteAsync(context);

            Assert.AreEqual(testObject, context.Result);
            Assert.AreEqual(0, context.Messages.Count);
        }

        [Test]
        public async Task RouteNotFound_ViaResolverMetaData_WithThrownException_YieldsNegativeResult_AndThrowsExceptionWrappedException()
        {
            var resolverMetadata = GraphQLTemplateHelper.CreateFieldTemplate<ActionableController>(nameof(ActionableController.DoStuff)).CreateResolverMetaData();

            var exception = new Exception("fail");
            var actionResult = new RouteNotFoundGraphActionResult(resolverMetadata, exception);

            var context = this.CreateResolutionContext();
            await actionResult.CompleteAsync(context);

            Assert.IsTrue(context.IsCancelled);
            Assert.AreEqual(1, context.Messages.Count);
            Assert.AreEqual(Constants.ErrorCodes.INVALID_ROUTE, context.Messages[0].Code);

            // exception message should have the resolver name in it
            Assert.IsTrue(context.Messages[0].Message.Contains(context.Route.Name));
            Assert.IsTrue(context.Messages[0].Exception.Message.Contains(resolverMetadata.InternalName));
            Assert.AreEqual(context.Messages[0].Exception.InnerException, exception);
        }

        [Test]
        public async Task RouteNotFound_ViaMessage_YieldsMessageInResult()
        {
            var actionResult = new RouteNotFoundGraphActionResult("The route was not found");

            var context = this.CreateResolutionContext();
            await actionResult.CompleteAsync(context);

            Assert.IsTrue(context.IsCancelled);
            Assert.AreEqual(1, context.Messages.Count);
            Assert.AreEqual(Constants.ErrorCodes.INVALID_ROUTE, context.Messages[0].Code);
            Assert.AreEqual("The route was not found", context.Messages[0].Message);
        }

        [Test]
        public async Task RouteNotFound_ViaNoParameters_YieldsDefaultResult()
        {
            var actionResult = new RouteNotFoundGraphActionResult();

            var context = this.CreateResolutionContext();
            await actionResult.CompleteAsync(context);

            Assert.IsTrue(context.IsCancelled);
            Assert.AreEqual(1, context.Messages.Count);
            Assert.AreEqual(Constants.ErrorCodes.INVALID_ROUTE, context.Messages[0].Code);
        }

        [Test]
        public async Task UnauthorizedAccess_YieldsErrorMessageWithResults()
        {
            var actionResult = new UnauthorizedGraphActionResult("Error message for access");

            var context = this.CreateResolutionContext();
            await actionResult.CompleteAsync(context);

            Assert.IsTrue(context.IsCancelled);
            Assert.AreEqual(1, context.Messages.Count);
            Assert.AreEqual(Constants.ErrorCodes.ACCESS_DENIED, context.Messages[0].Code);
            Assert.AreEqual("Error message for access", context.Messages[0].Message);
        }
    }
}<|MERGE_RESOLUTION|>--- conflicted
+++ resolved
@@ -46,14 +46,8 @@
             var methodTemplate = GraphQLTemplateHelper.CreateFieldTemplate<ActionableController>(nameof(ActionableController.DoStuff));
             var argTemplate = methodTemplate.Arguments[0];
 
-<<<<<<< HEAD
-            var mockedOwner = new Mock<ISchemaItem>();
-
-            var fieldArg = new GraphArgumentMaker(server.Schema).CreateArgument(mockedOwner.Object, argTemplate).Argument;
-=======
             var mockedOwner = Substitute.For<ISchemaItem>();
             var fieldArg = new GraphArgumentMaker(server.Schema).CreateArgument(mockedOwner, argTemplate).Argument;
->>>>>>> fc8979c3
 
             // name is marked required, will fail
             var dataItem = new ActionableModelItem()
