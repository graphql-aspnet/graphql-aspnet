--- conflicted
+++ resolved
@@ -17,12 +17,7 @@
     using GraphQL.AspNet.Tests.Common.CommonHelpers;
     using GraphQL.AspNet.Tests.Configuration.SchemaItemExtensionTestData;
     using GraphQL.AspNet.Tests.Framework;
-<<<<<<< HEAD
-    using Moq;
-=======
-    using GraphQL.AspNet.Tests.Framework.CommonHelpers;
     using NSubstitute;
->>>>>>> fc8979c3
     using NUnit.Framework;
 
     [TestFixture]
