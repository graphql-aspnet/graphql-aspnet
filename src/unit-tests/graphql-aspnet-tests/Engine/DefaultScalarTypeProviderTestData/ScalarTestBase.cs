﻿// *************************************************************
// project:  graphql-aspnet
// --
// repo: https://github.com/graphql-aspnet
// docs: https://graphql-aspnet.github.io
// --
// License:  MIT
// *************************************************************

namespace GraphQL.AspNet.Tests.Engine.DefaultScalarTypeProviderTestData
{
    using System;
    using GraphQL.AspNet.Common;
    using GraphQL.AspNet.Interfaces.Execution;
    using GraphQL.AspNet.Interfaces.Schema;
    using GraphQL.AspNet.Schemas.Structural;
    using GraphQL.AspNet.Schemas.TypeSystem;
    using GraphQL.AspNet.Schemas.TypeSystem.Scalars;
    using NSubstitute;

    public abstract class ScalarTestBase : IScalarGraphType
    {
        protected ScalarTestBase()
        {
            this.Kind = TypeKind.SCALAR;
            this.ValueType = ScalarValueType.Number;
            this.Publish = true;
            this.IsVirtual = false;
            this.ObjectType = typeof(ScalarDataType);
            this.InternalName = "myInternalName";
            this.ItemPath = new ItemPath(AspNet.Execution.ItemPathRoots.Types, "myScalar");
            this.Name = "MyScalar";
            this.Description = "my description";
            this.AppliedDirectives = new AppliedDirectiveCollection(this);
            this.SpecifiedByUrl = null;

            this.SourceResolver = Substitute.For<ILeafValueResolver>();
        }

<<<<<<< HEAD
        public IGraphType Clone(string typeName = null)
        {
            typeName = typeName ?? this.Name;
            var newInstance = GlobalTypes.CreateScalarInstanceOrThrow(this.GetType()) as ScalarTestBase;
            newInstance.Name = typeName;
=======
        public virtual IScalarGraphType Clone(string newName)
        {
            newName = Validation.ThrowIfNullWhiteSpaceOrReturn(newName, nameof(newName));
            var newInstance = GlobalTypes.CreateScalarInstanceOrThrow(this.GetType()) as ScalarTestBase;
            newInstance.Name = newName;
>>>>>>> 3527a533
            return newInstance;
        }

        public ScalarValueType ValueType { get; set; }

        public ILeafValueResolver SourceResolver { get; set; }

        public TypeKind Kind { get; set; }

        public bool Publish { get; set; }

        public bool IsVirtual { get; set; }

        public Type ObjectType { get; set; }

        public string InternalName { get; set; }

        public ItemPath ItemPath { get; set; }

        public IAppliedDirectiveCollection AppliedDirectives { get; set; }

        public string Name { get; set; }

        public string Description { get; set; }

        public string SpecifiedByUrl { get; set; }

        public object Serialize(object item)
        {
            throw new NotImplementedException();
        }

        public string SerializeToQueryLanguage(object item)
        {
            throw new NotImplementedException();
        }

        public bool ValidateObject(object item)
        {
            return true;
        }
    }
}<|MERGE_RESOLUTION|>--- conflicted
+++ resolved
@@ -1,4 +1,4 @@
-﻿// *************************************************************
+// *************************************************************
 // project:  graphql-aspnet
 // --
 // repo: https://github.com/graphql-aspnet
@@ -37,19 +37,11 @@
             this.SourceResolver = Substitute.For<ILeafValueResolver>();
         }
 
-<<<<<<< HEAD
         public IGraphType Clone(string typeName = null)
         {
             typeName = typeName ?? this.Name;
             var newInstance = GlobalTypes.CreateScalarInstanceOrThrow(this.GetType()) as ScalarTestBase;
             newInstance.Name = typeName;
-=======
-        public virtual IScalarGraphType Clone(string newName)
-        {
-            newName = Validation.ThrowIfNullWhiteSpaceOrReturn(newName, nameof(newName));
-            var newInstance = GlobalTypes.CreateScalarInstanceOrThrow(this.GetType()) as ScalarTestBase;
-            newInstance.Name = newName;
->>>>>>> 3527a533
             return newInstance;
         }
 
