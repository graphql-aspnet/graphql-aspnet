﻿// *************************************************************
// project:  graphql-aspnet
// --
// repo: https://github.com/graphql-aspnet
// docs: https://graphql-aspnet.github.io
// --
// License:  MIT
// *************************************************************

namespace GraphQL.AspNet.Tests.Framework
{
    using System;
    using System.IO;
    using System.Text.Encodings.Web;
    using System.Text.Json;
    using System.Threading;
    using System.Threading.Tasks;
    using GraphQL.AspNet.Common;
    using GraphQL.AspNet.Common.Extensions;
    using GraphQL.AspNet.Controllers;
    using GraphQL.AspNet.Directives;
    using GraphQL.AspNet.Engine;
    using GraphQL.AspNet.Execution.Contexts;
    using GraphQL.AspNet.Execution.Response;
    using GraphQL.AspNet.Execution.Source;
    using GraphQL.AspNet.Interfaces.Engine;
    using GraphQL.AspNet.Interfaces.Execution;
    using GraphQL.AspNet.Interfaces.Execution.QueryPlans.DocumentParts;
    using GraphQL.AspNet.Interfaces.Middleware;
    using GraphQL.AspNet.Interfaces.Schema;
    using GraphQL.AspNet.Interfaces.Security;
    using GraphQL.AspNet.Interfaces.Web;
    using GraphQL.AspNet.Schemas.Generation.TypeMakers;
    using GraphQL.AspNet.Schemas.TypeSystem;
    using GraphQL.AspNet.Tests.Framework.PipelineContextBuilders;
    using Microsoft.AspNetCore.Http;
    using Microsoft.Extensions.DependencyInjection;
<<<<<<< HEAD
=======
    using NSubstitute;
>>>>>>> fc8979c3

    /// <summary>
    /// A mocked server instance built for a given schema and with a service provider (such as would exist at runtime)
    /// via ASP.NET. This test server instance allows for the creation of requests against it and the resolution
    /// of those requests at various levels in the server stack. For the sake of unit testing the authorization
    /// and user account permissions are fixed after it is built.
    /// </summary>
    /// <typeparam name="TSchema">The type of the schema.</typeparam>
    public class TestServer<TSchema>
         where TSchema : class, ISchema
    {
        private readonly IUserSecurityContext _userSecurityContext;

        /// <summary>
        /// Initializes a new instance of the <see cref="TestServer{TSchema}" /> class.
        /// </summary>
        /// <param name="serviceProvider">The service provider.</param>
        /// <param name="userSecurityContext">The user security context.</param>
        public TestServer(
            IServiceProvider serviceProvider,
            IUserSecurityContext userSecurityContext)
        {
            this.ServiceProvider = serviceProvider;
            _userSecurityContext = userSecurityContext;
            this.Schema = serviceProvider.GetService<TSchema>();
        }

        /// <summary>
        /// Creates an instance of <see cref="DefaultGraphQLHttpProcessor{TSchema}"/> that can simulate a
        /// ASP.NET calling a method at runtime. The controller type must have been registered when the
        /// server was built or null will be returned.
        /// </summary>
        /// <returns>GraphQueryController&lt;TSchema&gt;.</returns>
        public virtual IGraphQLHttpProcessor<TSchema> CreateHttpQueryProcessor()
        {
            var httpProcessor = this.ServiceProvider.GetService<IGraphQLHttpProcessor<TSchema>>();
            if (httpProcessor == null)
            {
                throw new InvalidOperationException($"Test Setup Error. Unable to instantiate query processor " +
                    $"through the interface '{typeof(IGraphQLHttpProcessor<TSchema>).FriendlyName()}'. Don't forget to add reference when building the test server.");
            }

            return httpProcessor;
        }

        /// <summary>
        /// Creates a mocked http context that can be passed through a query processor for testing with the given
        /// query data on the request.
        /// </summary>
        /// <param name="requestData">The request data.</param>
        /// <returns>HttpContext.</returns>
        public virtual HttpContext CreateHttpContext(GraphQueryData requestData = null)
        {
            var requestStream = new MemoryStream();
            var responseStream = new MemoryStream();

            var httpContext = new DefaultHttpContext();
            httpContext.User = _userSecurityContext?.DefaultUser;
            httpContext.RequestServices = this.ServiceProvider;
            httpContext.Response.Body = responseStream;
            httpContext.Request.Method = HttpMethods.Post.ToUpper();
            httpContext.Request.Body = requestStream;

            if (requestData != null)
            {
                var writerOptions = new JsonWriterOptions()
                {
                    Indented = this.Schema.Configuration.ResponseOptions.IndentDocument,
                };

                var serializerSettings = new JsonSerializerOptions();
                serializerSettings.Encoder = JavaScriptEncoder.UnsafeRelaxedJsonEscaping;

                using (var writer = new Utf8JsonWriter(requestStream, writerOptions))
                {
                    JsonSerializer.Serialize(writer, requestData, serializerSettings);
                    requestStream.Seek(0, SeekOrigin.Begin);
                }
            }

            return httpContext;
        }

        /// <summary>
        /// Renders a completed query document in the same manner that the graphql server
        /// would as part of fulfilling a request. This method DOES NOT validate the document.
        /// </summary>
        /// <param name="queryText">The query text to generate a document for.</param>
        /// <returns>IGraphQueryDocument.</returns>
        public virtual IQueryDocument CreateDocument(string queryText)
        {
            var text = ReadOnlySpan<char>.Empty;
            if (queryText != null)
                text = queryText.AsSpan();

            var generator = this.ServiceProvider.GetService<IQueryDocumentGenerator<TSchema>>();

            var document = generator.CreateDocument(text);
            return document;
        }

        /// <summary>
        /// Renders a qualified query plan in the same manner that the graphql server would as part of fulfilling a request.
        /// </summary>
        /// <param name="queryText">The query text to generate a plan for.</param>
        /// <param name="operationName">Name of the operation in the query text to formalize
        /// into the plan.</param>
        /// <returns>Task&lt;IGraphQueryPlan&gt;.</returns>
        public virtual Task<IQueryExecutionPlan> CreateQueryPlan(string queryText, string operationName = null)
        {
            var documentGenerator = this.ServiceProvider.GetService<IQueryDocumentGenerator<TSchema>>();
            var planGenerator = this.ServiceProvider.GetService<IQueryExecutionPlanGenerator<TSchema>>();
            var document = this.CreateDocument(queryText);

            documentGenerator.ValidateDocument(document);

            IOperationDocumentPart docPart = null;
            if (document.Operations.Count == 1)
                docPart = document.Operations[0];
            else
                docPart = document.Operations.RetrieveOperation(operationName);

            return planGenerator.CreatePlanAsync(docPart);
        }

        /// <summary>
        /// Attempts to create a qualified graph type from the provided concrete type and kind reference from the
        /// schema served by the test server. Returns a result containing the graph type and any known dependencies.
        /// </summary>
        /// <param name="concreteType">The concrete type to convert.</param>
        /// <param name="kind">The kind of graph type to make, if any.</param>
        /// <returns>GraphTypeCreationResult.</returns>
        public virtual GraphTypeCreationResult CreateGraphType(Type concreteType, TypeKind kind)
        {
            var factory = new GraphTypeMakerFactory(this.Schema);

            var maker = factory.CreateTypeMaker(concreteType, kind);
            var template = factory.MakeTemplate(concreteType);
            return maker.CreateGraphType(template);
        }

        /// <summary>
        /// (DEPRECATED, DO NOT USE).
        /// </summary>
        /// <typeparam name="TType">The concrete type representing the graph type in the schema.</typeparam>
        /// <param name="fieldName">Name of the field, on the type, as it exists in the schema.</param>
        /// <param name="sourceData">The source data to use as the input to the field. This can be changed, but must be supplied. A
        /// generic <see cref="object" /> will be used if not supplied.</param>
        /// <param name="typeKind">The type kind to resolve the field as (only necessary for input object types).</param>
        /// <returns>FieldContextBuilder.</returns>
        [Obsolete("Use " + nameof(CreateFieldContextBuilder) + " Instead")]
        public virtual FieldContextBuilder CreateGraphTypeFieldContextBuilder<TType>(string fieldName, object sourceData, TypeKind typeKind)
        {
            return CreateFieldContextBuilder<TType>(fieldName, sourceData);
        }

        /// <summary>
        /// (DEPRECATED, DO NOT USE).
        /// </summary>
        /// <typeparam name="TController">The type of the controller that owns the
        /// action.</typeparam>
        /// <param name="actionName">Name of the action/field in the controller, as it exists in the schema.</param>
        /// <returns>FieldContextBuilder.</returns>
        [Obsolete("Use " + nameof(CreateFieldContextBuilder) + " Instead")]
        public virtual FieldContextBuilder CreateActionMethodFieldContextBuilder<TController>(string actionName)
        {
            return CreateFieldContextBuilder<TController>(actionName);
        }

        /// <summary>
        /// Creates a builder that will generate a field execution context for an action on a target controller. This
        /// context can be submitted against the field execution pipeline to generate a result.
        /// </summary>
        /// <typeparam name="TEntity">The type of the entity that owns <paramref name="fieldOrActionName" />. This entity must be a
        /// controller or an entity representing an OBJECT graph type that is registered to the schema.</typeparam>
        /// <param name="fieldOrActionName">Name of the field as it appears in the graph or the name of the action, method or property
        /// as it appears on the <typeparamref name="TEntity"/>. This parameter is case sensitive.</param>
        /// <param name="sourceData">(optional) A source data object to supply to the builder.</param>
        /// <returns>A builder that can be invoked against a controller to resolve a field.</returns>
        public virtual FieldContextBuilder CreateFieldContextBuilder<TEntity>(string fieldOrActionName, object sourceData = null)
        {
            return this.CreateFieldContextBuilder(typeof(TEntity), fieldOrActionName, sourceData);
        }

        /// <summary>
        /// Attempts to search the schema for a field with the given internal name. If more than one field
        /// with the same name is found, the first instance is used. A context builder is then created
        /// for the found field.
        /// </summary>
        /// <param name="internalName">The internal name assigned to the fild.</param>
        /// <param name="sourceData">The source data.</param>
        /// <returns>A builder that can be invoked against a controller to resolve a field.</returns>
        public virtual FieldContextBuilder CreateFieldContextBuilder(string internalName, object sourceData = null)
        {
            IGraphField field = null;
            foreach (var f in this.Schema.AllSchemaItems())
            {
                if (f is IGraphField gf && gf.InternalName == internalName)
                {
                    field = gf;
                    break;
                }
            }

            if (field == null)
            {
                throw new InvalidOperationException($"A field with the internal name of '{internalName}' was not found. " +
                    $"Internal names for fields are case sensitive.");
            }

<<<<<<< HEAD
            return this.CreateFieldContextBuilder(field, sourceData);
=======
            arguments = arguments ?? InputArgumentCollectionFactory.Create();
            var messages = new GraphMessageCollection();
            var metaData = new MetaDataCollection();

            var queryRequest = Substitute.For<IQueryExecutionRequest>();
            var fieldInvocationContext = Substitute.For<IGraphFieldInvocationContext>();
            var parentContext = Substitute.For<IGraphQLMiddlewareExecutionContext>();
            var graphFieldRequest = Substitute.For<IGraphFieldRequest>();
            var fieldDocumentPart = Substitute.For<IFieldDocumentPart>();

            queryRequest.Items.Returns(metaData);

            parentContext.QueryRequest.Returns(queryRequest);
            parentContext.ServiceProvider.Returns(this.ServiceProvider);
            parentContext.SecurityContext.Returns(this.SecurityContext);
            parentContext.Metrics.Returns(null as IQueryExecutionMetrics);
            parentContext.Logger.Returns(null as IGraphEventLogger);
            parentContext.Messages.Returns((x) => messages);
            parentContext.IsValid.Returns((x) => messages.IsSucessful);
            parentContext.Session.Returns(new QuerySession());

            fieldDocumentPart.Name.Returns(field.Name);
            fieldDocumentPart.Alias.Returns(field.Name);
            fieldDocumentPart.Field.Returns(field);

            fieldInvocationContext.ExpectedSourceType.Returns(typeof(TType));
            fieldInvocationContext.Field.Returns(field);
            fieldInvocationContext.Arguments.Returns(arguments);
            fieldInvocationContext.Name.Returns(field.Name);
            fieldInvocationContext.ChildContexts.Returns(new FieldInvocationContextCollection());
            fieldInvocationContext.Origin.Returns(SourceOrigin.None);
            fieldInvocationContext.Schema.Returns(this.Schema);
            fieldInvocationContext.FieldDocumentPart.Returns(fieldDocumentPart);

            var resolvedParentDataItem = new FieldDataItem(
                fieldInvocationContext,
                sourceData,
                SourcePath.None);

            var sourceDataContainer = new FieldDataItemContainer(
                sourceData,
                SourcePath.None,
                resolvedParentDataItem);

            var id = Guid.NewGuid();
            graphFieldRequest.Id.Returns(id);
            graphFieldRequest.Origin.Returns(SourceOrigin.None);
            graphFieldRequest.Field.Returns(field);
            graphFieldRequest.InvocationContext.Returns(fieldInvocationContext);
            graphFieldRequest.Data.Returns((x) => sourceDataContainer);

            return new GraphFieldExecutionContext(
                parentContext,
                graphFieldRequest,
                ResolvedVariableCollectionFactory.Create());
>>>>>>> fc8979c3
        }

        /// <summary>
        /// Creates a builder targeting the field owned the the combination entity and field, method or property name.
        /// </summary>
        /// <param name="entityType">Type of the entity that owns the <paramref name="fieldOrActionName"/>. This entity must be a
        /// controller or an entity representing an OBJECT graph type that is registered to the schema</param>
        /// <param name="fieldOrActionName">Name of the field as it appears in the graph or the name of the action, method or property
        /// as it appears on the <paramref name="entityType" />. This parameter is case sensitive.</param>
        /// <param name="sourceData">(optional) A source data object to supply to the builder.</param>
        /// <returns>A builder that can be invoked against a controller to resolve a field.</returns>
        public virtual FieldContextBuilder CreateFieldContextBuilder(Type entityType, string fieldOrActionName, object sourceData = null)
        {
            Validation.ThrowIfNull(entityType, nameof(entityType));

            IGraphField field = null;
            fieldOrActionName = Validation.ThrowIfNullWhiteSpaceOrReturn(fieldOrActionName, nameof(fieldOrActionName));

            if (Validation.IsCastable<GraphController>(entityType))
            {
                var fieldTemplate = GraphQLTemplateHelper.CreateFieldTemplate(entityType, fieldOrActionName);
                var fieldMaker = new GraphFieldMaker(this.Schema, new GraphArgumentMaker(this.Schema));
                field = fieldMaker.CreateField(fieldTemplate)?.Field;
            }
            else
            {
                var graphType = this.Schema.KnownTypes.FindGraphType(entityType, TypeKind.OBJECT) as IObjectGraphType;
                if (graphType == null)
                {
                    throw new InvalidOperationException($"Unknown or unregistered OBJECT graph for type {entityType.FriendlyName()}. This method " +
                        $"can only create a context builder for OBJECT graph types.");
                }

                var typedGraphType = graphType as ITypedSchemaItem;
                if (typedGraphType == null)
                {
                    throw new InvalidOperationException($"The target graph type '{graphType.Name}' is not a strongly typed graph type and cannot be invoked via this builder.");
                }

                var container = graphType as IGraphFieldContainer;
                if (container == null)
                {
                    throw new InvalidOperationException($"The target graph type '{graphType.Name}' is not a field container. No field context builder can be created.");
                }

                // find the field on the graph type
                field = graphType.Fields.FindField(fieldOrActionName);
                if (field == null)
                {
                    // fallback, try and find by method/property name
                    foreach (var item in graphType.Fields)
                    {
                        if (item.Resolver.MetaData.DeclaredName == fieldOrActionName)
                        {
                            field = item;
                            break;
                        }
                    }
                }
            }

            if (field == null)
            {
                throw new InvalidOperationException($"The entity '{entityType.FriendlyName()}' does not contain a field, action, method or property named '{fieldOrActionName}'. " +
                    $"Field names are case sensitive.");
            }

            return this.CreateFieldContextBuilder(field, sourceData);
        }

        /// <summary>
        /// Creates a builder targeting the supplied field.
        /// </summary>
        /// <param name="field">The field to create a context builder for.</param>
        /// <param name="sourceData">(optional) A source data object to supply to the builder.</param>
        /// <returns>A builder that can be invoked against a controller to resolve a field.</returns>
        public FieldContextBuilder CreateFieldContextBuilder(IGraphField field, object sourceData = null)
        {
            var metaData = field.Resolver.MetaData;
            var builder = new FieldContextBuilder(
                this.ServiceProvider,
                _userSecurityContext,
                field,
                this.Schema,
                metaData);

            builder.AddSourceData(sourceData);
            return builder;
        }

        /// <summary>
        /// /// (DEPRECATED, DO NOT USE).
        /// </summary>
        /// <typeparam name="TDirective">The type of the directive to invoke.</typeparam>
        /// <param name="location">The target location from where the directive is being called.</param>
        /// <param name="directiveTarget">The target object of the invocation.</param>
        /// <param name="phase">The phase of invocation.</param>
        /// <param name="origin">The origin in a source document, if any.</param>
        /// <param name="arguments">The arguments to pass to the directive, if any.</param>
        /// <returns>GraphDirectiveExecutionContext.</returns>
        [Obsolete("Use " + nameof(CreateDirectiveContextBuilder) + " Instead")]
        public virtual GraphDirectiveExecutionContext CreateDirectiveExecutionContext<TDirective>(
            DirectiveLocation location,
            object directiveTarget,
            DirectiveInvocationPhase phase = DirectiveInvocationPhase.SchemaGeneration,
            SourceOrigin origin = default,
            object[] arguments = null)
            where TDirective : class
        {
            var builder = this.CreateDirectiveContextBuilder(
                typeof(TDirective),
                location,
                directiveTarget,
                phase,
                origin,
                arguments);

            return builder.CreateExecutionContext();
        }

        /// <summary>
        /// Creates a builder targeting a specific directive. This builder can be used to create execution contexts (targeting middleware components)
        /// and resolution contexts (targeting specific directive resolvers) in order to perform different types of tests.
        /// </summary>
        /// <typeparam name="TDirectiveType">The type of the <see cref="GraphDirective"/> to build for.</typeparam>
        /// <param name="directiveLocation">The directive location, of those accepted by the directive.</param>
        /// <param name="directiveTarget">The directive target. Typically an <see cref="IDocumentPart" /> for execution directives
        /// or an <see cref="ISchemaItem" /> for type system directives.</param>
        /// <param name="phase">The phase of execution. This value will be passed to the middleware item or resolver.</param>
        /// <param name="origin">The origin location within a query document. This value will be passed to the middleware item
        /// or resolver.</param>
        /// <param name="arguments">The set of input argument values accepted by the directive. These arguments are expected
        /// to be supplied in order of definition within the schema and castable to the appropriate data types. This builder
        /// will NOT attempt any validation or mangling on these values.</param>
        /// <returns>DirectiveContextBuilder.</returns>
        public virtual DirectiveContextBuilder CreateDirectiveContextBuilder<TDirectiveType>(
            DirectiveLocation directiveLocation,
            object directiveTarget = null,
            DirectiveInvocationPhase phase = DirectiveInvocationPhase.QueryDocumentExecution,
            SourceOrigin origin = default,
            object[] arguments = null)
        {
            var builder = this.CreateDirectiveContextBuilder(
                typeof(TDirectiveType),
                directiveLocation,
                directiveTarget,
                phase,
                origin,
                arguments);

            return builder;
        }

        /// <summary>
        /// Creates a builder targeting a specific directive. This builder can be used to create execution contexts (targeting middleware components)
        /// and resolution contexts (targeting specific directive resolvers) in order to perform different types of tests.
        /// </summary>
        /// <remarks>
        /// If the target <paramref name="directiveType"/> is not a valid directive or not registered to the schema a context builder
        /// will still be created with null values to test various scenarios.
        /// </remarks>
        /// <param name="directiveType">The type of the directive that is registered to teh schema.</param>
        /// <param name="directiveLocation">The directive location, of those accepted by the directive.</param>
        /// <param name="directiveTarget">The directive target. Typically an <see cref="IDocumentPart" /> for execution directives
        /// or an <see cref="ISchemaItem" /> for type system directives.</param>
        /// <param name="phase">The phase of execution. This value will be passed to the middleware item or resolver.</param>
        /// <param name="origin">The origin location within a query document. This value will be passed to the middleware item
        /// or resolver.</param>
        /// <param name="arguments">The set of input argument values accepted by the directive. These arguments are expected
        /// to be supplied in order of definition within the schema and castable to the appropriate data types. This builder
        /// will NOT attempt any validation or mangling on these values.</param>
        /// <returns>DirectiveContextBuilder.</returns>
        public virtual DirectiveContextBuilder CreateDirectiveContextBuilder(
            Type directiveType,
            DirectiveLocation directiveLocation,
            object directiveTarget = null,
            DirectiveInvocationPhase phase = DirectiveInvocationPhase.QueryDocumentExecution,
            SourceOrigin origin = default,
            object[] arguments = null)
        {
            var directiveInstance = this.Schema.KnownTypes.FindGraphType(directiveType, TypeKind.DIRECTIVE) as IDirective;

<<<<<<< HEAD
            IGraphFieldResolverMetaData metadata = null;
            directiveInstance?.Resolver.MetaData.TryGetValue(directiveLocation, out metadata);

            var builder = new DirectiveContextBuilder(
                this.ServiceProvider,
                this.SecurityContext,
                this.Schema,
                directiveInstance,
                directiveLocation,
                phase,
                metadata);

            if (directiveTarget != null)
                builder.AddTarget(directiveTarget);
=======
            var queryRequest = Substitute.For<IQueryExecutionRequest>();
            var directiveRequest = Substitute.For<IGraphDirectiveRequest>();
            var invocationContext = Substitute.For<IDirectiveInvocationContext>();
            var argCollection = InputArgumentCollectionFactory.Create();

            directiveRequest.DirectivePhase.Returns(phase);
            directiveRequest.InvocationContext.Returns(invocationContext);
            directiveRequest.DirectiveTarget.Returns(directiveTarget);

            invocationContext.Location.Returns(location);
            invocationContext.Arguments.Returns(argCollection);
            invocationContext.Origin.Returns(origin);
            invocationContext.Directive.Returns(targetDirective);
>>>>>>> fc8979c3

            if (arguments != null && directiveInstance != null)
            {
                for (var i = 0; i < arguments.Length; i++)
                {
                    if (directiveInstance.Arguments.Count > i)
                    {
                        var argByPosition = directiveInstance.Arguments[i];
                        builder.AddInputArgument(argByPosition.Name, arguments[i]);
                    }
                }
            }

<<<<<<< HEAD
            return builder;
        }

        /// <summary>
        /// Creates a reference to the invokable method or property that represents the
        /// root resolver for the given <paramref name="fieldName" />. (i.e. the method
        /// or property of the object that can produce the core data value).
        /// </summary>
        /// <typeparam name="TObjectType">The type of the object to create a reference from.</typeparam>
        /// <param name="fieldName">Name of the field.</param>
        /// <returns>IGraphMethod.</returns>
        public virtual IGraphFieldResolverMetaData CreateResolverMetadata<TObjectType>(string fieldName)
        {
            return CreateResolverMetadata(typeof(TObjectType), fieldName);
        }
=======
            var context = new GraphDirectiveExecutionContext(
                server.Schema,
                directiveRequest,
                queryRequest,
                server.ServiceProvider,
                new QuerySession());
>>>>>>> fc8979c3

        /// <summary>
        /// Creates a reference to the invokable method or property that acts as a resolver for the given <paramref name="entityType"/>.
        /// The <paramref name="entityType"/> must represent a controller or OBJECT graph type.
        /// </summary>
        /// <param name="entityType">Type of the entity that owns the field.</param>
        /// <param name="fieldOrActionName">Name of the field or method/property name to search for.</param>
        /// <returns>IGraphMethod.</returns>
        public virtual IGraphFieldResolverMetaData CreateResolverMetadata(Type entityType, string fieldOrActionName)
        {
            var builder = CreateFieldContextBuilder(entityType, fieldOrActionName);
            return builder?.ResolverMetaData.Object;
        }

        /// <summary>
        /// Creates a new mocked query context to which standard parameters (query text, variables etc.) can be configured
        /// and then submitted to the top level query execution pipeline.
        /// </summary>
        /// <returns>QueryContextBuilder.</returns>
        public virtual QueryContextBuilder CreateQueryContextBuilder()
        {
            return new QueryContextBuilder(this.ServiceProvider, _userSecurityContext);
        }

        /// <summary>
        /// Executes the configured builder through the engine and returns a reference to the completed
        /// operation result to be inspected. This method executes the parsing and execution phases only.
        /// </summary>
        /// <param name="builder">The builder from which to generate the required query cotnext.</param>
        /// <param name="cancelToken">The cancellation token that can be used by other objects or threads to receive notice of cancellation.</param>
        /// <returns>Task&lt;System.String&gt;.</returns>
        public virtual async Task<IQueryExecutionResult> ExecuteQuery(QueryContextBuilder builder, CancellationToken cancelToken = default)
        {
            var context = builder.Build();
            await this.ExecuteQuery(context, cancelToken).ConfigureAwait(false);
            return context.Result;
        }

        /// <summary>
        /// Executes the provided query context through the engine. This method executes the parsing and execution phases only.
        /// </summary>
        /// <param name="context">The context.</param>
        /// <param name="cancelToken">The cancellation token that can be used by other objects or threads to receive notice of cancellation.</param>
        /// <returns>Task&lt;System.String&gt;.</returns>
        public virtual async Task ExecuteQuery(QueryExecutionContext context, CancellationToken cancelToken = default)
        {
            var pipeline = this.ServiceProvider.GetService<ISchemaPipeline<TSchema, QueryExecutionContext>>();

            if (context != null)
                context.CancellationToken = cancelToken;

            await pipeline.InvokeAsync(context, cancelToken).ConfigureAwait(false);
        }

        /// <summary>
        /// Executes the field pipeline for the given request, returning the raw, unaltered response.
        /// </summary>
        /// <param name="context">The context.</param>
        /// <param name="cancelToken">The cancellation token that can be used by other objects or threads to receive notice of cancellation.</param>
        /// <returns>Task&lt;IGraphPipelineResponse&gt;.</returns>
        public virtual async Task ExecuteField(GraphFieldExecutionContext context, CancellationToken cancelToken = default)
        {
            var pipeline = this.ServiceProvider.GetService<ISchemaPipeline<TSchema, GraphFieldExecutionContext>>();

            if (context != null)
                context.CancellationToken = cancelToken;
            await pipeline.InvokeAsync(context, cancelToken).ConfigureAwait(false);
        }

        /// <summary>
        /// Executes the field authorization pipeline against the provided context.
        /// </summary>
        /// <param name="context">The context.</param>
        /// <param name="cancelToken">The cancellation token that can be used by other objects or threads to receive notice of cancellation.</param>
        /// <returns>Task.</returns>
        public virtual async Task ExecuteFieldAuthorization(SchemaItemSecurityChallengeContext context, CancellationToken cancelToken = default)
        {
            var pipeline = this.ServiceProvider.GetService<ISchemaPipeline<TSchema, SchemaItemSecurityChallengeContext>>();
            await pipeline.InvokeAsync(context, cancelToken).ConfigureAwait(false);
        }

        /// <summary>
        /// Renders the provided operation request through the engine and generates a JSON string output.
        /// </summary>
        /// <param name="builder">The builder.</param>
        /// <param name="cancelToken">The cancellation token that can be used by other objects or threads to receive notice of cancellation.</param>
        /// <returns>Task&lt;System.String&gt;.</returns>
        public virtual async Task<string> RenderResult(QueryContextBuilder builder, CancellationToken cancelToken = default)
        {
            var result = await this.ExecuteQuery(builder, cancelToken).ConfigureAwait(false);
            return await this.RenderResult(result).ConfigureAwait(false);
        }

        /// <summary>
        /// Renders the provided operation request through the engine and generates a JSON string output.
        /// </summary>
        /// <param name="context">The query context to render out to a json string.</param>
        /// <param name="cancelToken">The cancellation token that can be used by other objects or threads to receive notice of cancellation.</param>
        /// <returns>Task&lt;System.String&gt;.</returns>
        public virtual async Task<string> RenderResult(QueryExecutionContext context, CancellationToken cancelToken = default)
        {
            await this.ExecuteQuery(context, cancelToken).ConfigureAwait(false);
            return await this.RenderResult(context.Result).ConfigureAwait(false);
        }

        /// <summary>
        /// Renders the provided operation result through the response writer and generates a JSON based string output.
        /// </summary>
        /// <param name="result">The result of a previously completed operation.</param>
        /// <returns>Task&lt;System.String&gt;.</returns>
        protected virtual async Task<string> RenderResult(IQueryExecutionResult result)
        {
            var options = new ResponseWriterOptions()
            {
                ExposeExceptions = this.Schema.Configuration.ResponseOptions.ExposeExceptions,
                ExposeMetrics = this.Schema.Configuration.ResponseOptions.ExposeMetrics,
            };

            var writer = this.ServiceProvider.GetService<IQueryResponseWriter<TSchema>>();
            using (var memStream = new MemoryStream())
            {
                await writer.WriteAsync(memStream, result, options).ConfigureAwait(false);
                memStream.Seek(0, SeekOrigin.Begin);
                using (var reader = new StreamReader(memStream))
                {
                    return reader.ReadToEnd();
                }
            }
        }

        /// <summary>
        /// Creates a factory object that can generate templates and graph types.
        /// </summary>
        /// <returns>DefaultGraphQLTypeMakerFactory.</returns>
        public GraphTypeMakerFactory CreateMakerFactory()
        {
            return new GraphTypeMakerFactory(this.Schema);
        }

        /// <summary>
        /// Gets a reference to the schema this test server is hosting.
        /// </summary>
        /// <value>The schema.</value>
        public TSchema Schema { get; }

        /// <summary>
        /// Gets a reference to the service provider that is acting for this test server.
        /// </summary>
        /// <value>The service provider.</value>
        public IServiceProvider ServiceProvider { get; }

        /// <summary>
        /// Gets the security context created to mock a user on this server.
        /// </summary>
        /// <value>The security context.</value>
        public IUserSecurityContext SecurityContext => _userSecurityContext;
    }
}<|MERGE_RESOLUTION|>--- conflicted
+++ resolved
@@ -35,10 +35,7 @@
     using GraphQL.AspNet.Tests.Framework.PipelineContextBuilders;
     using Microsoft.AspNetCore.Http;
     using Microsoft.Extensions.DependencyInjection;
-<<<<<<< HEAD
-=======
     using NSubstitute;
->>>>>>> fc8979c3
 
     /// <summary>
     /// A mocked server instance built for a given schema and with a service provider (such as would exist at runtime)
@@ -249,65 +246,7 @@
                     $"Internal names for fields are case sensitive.");
             }
 
-<<<<<<< HEAD
             return this.CreateFieldContextBuilder(field, sourceData);
-=======
-            arguments = arguments ?? InputArgumentCollectionFactory.Create();
-            var messages = new GraphMessageCollection();
-            var metaData = new MetaDataCollection();
-
-            var queryRequest = Substitute.For<IQueryExecutionRequest>();
-            var fieldInvocationContext = Substitute.For<IGraphFieldInvocationContext>();
-            var parentContext = Substitute.For<IGraphQLMiddlewareExecutionContext>();
-            var graphFieldRequest = Substitute.For<IGraphFieldRequest>();
-            var fieldDocumentPart = Substitute.For<IFieldDocumentPart>();
-
-            queryRequest.Items.Returns(metaData);
-
-            parentContext.QueryRequest.Returns(queryRequest);
-            parentContext.ServiceProvider.Returns(this.ServiceProvider);
-            parentContext.SecurityContext.Returns(this.SecurityContext);
-            parentContext.Metrics.Returns(null as IQueryExecutionMetrics);
-            parentContext.Logger.Returns(null as IGraphEventLogger);
-            parentContext.Messages.Returns((x) => messages);
-            parentContext.IsValid.Returns((x) => messages.IsSucessful);
-            parentContext.Session.Returns(new QuerySession());
-
-            fieldDocumentPart.Name.Returns(field.Name);
-            fieldDocumentPart.Alias.Returns(field.Name);
-            fieldDocumentPart.Field.Returns(field);
-
-            fieldInvocationContext.ExpectedSourceType.Returns(typeof(TType));
-            fieldInvocationContext.Field.Returns(field);
-            fieldInvocationContext.Arguments.Returns(arguments);
-            fieldInvocationContext.Name.Returns(field.Name);
-            fieldInvocationContext.ChildContexts.Returns(new FieldInvocationContextCollection());
-            fieldInvocationContext.Origin.Returns(SourceOrigin.None);
-            fieldInvocationContext.Schema.Returns(this.Schema);
-            fieldInvocationContext.FieldDocumentPart.Returns(fieldDocumentPart);
-
-            var resolvedParentDataItem = new FieldDataItem(
-                fieldInvocationContext,
-                sourceData,
-                SourcePath.None);
-
-            var sourceDataContainer = new FieldDataItemContainer(
-                sourceData,
-                SourcePath.None,
-                resolvedParentDataItem);
-
-            var id = Guid.NewGuid();
-            graphFieldRequest.Id.Returns(id);
-            graphFieldRequest.Origin.Returns(SourceOrigin.None);
-            graphFieldRequest.Field.Returns(field);
-            graphFieldRequest.InvocationContext.Returns(fieldInvocationContext);
-            graphFieldRequest.Data.Returns((x) => sourceDataContainer);
-
-            return new GraphFieldExecutionContext(
-                parentContext,
-                graphFieldRequest,
-                ResolvedVariableCollectionFactory.Create());
->>>>>>> fc8979c3
         }
 
         /// <summary>
@@ -490,7 +429,6 @@
         {
             var directiveInstance = this.Schema.KnownTypes.FindGraphType(directiveType, TypeKind.DIRECTIVE) as IDirective;
 
-<<<<<<< HEAD
             IGraphFieldResolverMetaData metadata = null;
             directiveInstance?.Resolver.MetaData.TryGetValue(directiveLocation, out metadata);
 
@@ -505,21 +443,6 @@
 
             if (directiveTarget != null)
                 builder.AddTarget(directiveTarget);
-=======
-            var queryRequest = Substitute.For<IQueryExecutionRequest>();
-            var directiveRequest = Substitute.For<IGraphDirectiveRequest>();
-            var invocationContext = Substitute.For<IDirectiveInvocationContext>();
-            var argCollection = InputArgumentCollectionFactory.Create();
-
-            directiveRequest.DirectivePhase.Returns(phase);
-            directiveRequest.InvocationContext.Returns(invocationContext);
-            directiveRequest.DirectiveTarget.Returns(directiveTarget);
-
-            invocationContext.Location.Returns(location);
-            invocationContext.Arguments.Returns(argCollection);
-            invocationContext.Origin.Returns(origin);
-            invocationContext.Directive.Returns(targetDirective);
->>>>>>> fc8979c3
 
             if (arguments != null && directiveInstance != null)
             {
@@ -533,7 +456,6 @@
                 }
             }
 
-<<<<<<< HEAD
             return builder;
         }
 
@@ -549,14 +471,6 @@
         {
             return CreateResolverMetadata(typeof(TObjectType), fieldName);
         }
-=======
-            var context = new GraphDirectiveExecutionContext(
-                server.Schema,
-                directiveRequest,
-                queryRequest,
-                server.ServiceProvider,
-                new QuerySession());
->>>>>>> fc8979c3
 
         /// <summary>
         /// Creates a reference to the invokable method or property that acts as a resolver for the given <paramref name="entityType"/>.
@@ -568,7 +482,7 @@
         public virtual IGraphFieldResolverMetaData CreateResolverMetadata(Type entityType, string fieldOrActionName)
         {
             var builder = CreateFieldContextBuilder(entityType, fieldOrActionName);
-            return builder?.ResolverMetaData.Object;
+            return builder?.ResolverMetaData;
         }
 
         /// <summary>
