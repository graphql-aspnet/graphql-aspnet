﻿// *************************************************************
// project:  graphql-aspnet
// --
// repo: https://github.com/graphql-aspnet
// docs: https://graphql-aspnet.github.io
// --
// License:  MIT
// *************************************************************

namespace GraphQL.AspNet.Tests.Execution
{
    using System.Linq;
    using System.Threading.Tasks;
    using GraphQL.AspNet;
<<<<<<< HEAD
    using GraphQL.AspNet.Configuration;
    using GraphQL.AspNet.Interfaces.Schema;
    using GraphQL.AspNet.Schemas.TypeSystem;
    using GraphQL.AspNet.Tests.Common.CommonHelpers;
=======
    using GraphQL.AspNet.Tests.Common.CommonHelpers;
    using GraphQL.AspNet.Tests.Framework;
>>>>>>> 3527a533
    using GraphQL.AspNet.Tests.Execution.SubscriptionQueryExecutionData;
    using GraphQL.AspNet.Tests.Framework;
    using GraphQL.AspNet.Tests.Mocks;
    using NUnit.Framework;
    using GraphQL.AspNet.Schemas.Structural;
    using GraphQL.AspNet.Configuration;
    using GraphQL.AspNet.Schemas.TypeSystem;

    [TestFixture]
    public class SubscriptionQueryExecutionTests
    {
        [Test]
        public async Task ExecutionOfAQueryPlan_WithValidDefaultObject_forSubscription_YieldsResult()
        {
            var server = new TestServerBuilder()
                        .AddType<SubQueryController>()
                        .AddSubscriptionServer()
                        .Build();

            var graphType = server
                .Schema
                .KnownTypes
                .Single(x => x.Name.ToLowerInvariant() == "subscription_subscriptiondata");

            var field = ((IGraphFieldContainer)graphType).Fields["retrieveObject"];

            var sourceObject = new TwoPropertyObject()
            {
                Property1 = "testA",
                Property2 = 5,
            };

            var builder = server.CreateQueryContextBuilder()
                .AddQueryText("subscription  { subscriptionData {  retrieveObject { property1 } } }")
                .AddDefaultValue(field.ItemPath, sourceObject);

            var result = await server.RenderResult(builder);
            var expectedOutput =
                @"{
                    ""data"" : {
                        ""subscriptionData"" : {
                            ""retrieveObject"" : {
                                ""property1"" : ""testA""
                            }
                        }
                    }
                }";

            CommonAssertions.AreEqualJsonStrings(expectedOutput, result);
        }

        [Test]
        public async Task ExecutionOfASubscription_ThatReturnsSkipActionResult_AddsKeyToCollection()
        {
            var server = new TestServerBuilder()
                        .AddType<SubQueryController>()
                        .AddSubscriptionServer()
                        .Build();

            var graphType = server
                .Schema
                .KnownTypes
                .Single(x => x.Name.ToLowerInvariant() == "subscription_subscriptiondata");

            var field = ((IGraphFieldContainer)graphType).Fields["skipEventMethod"];

            var sourceObject = new TwoPropertyObject()
            {
                Property1 = "testA",
                Property2 = 5,
            };

            var builder = server.CreateQueryContextBuilder()
                .AddQueryText("subscription  { subscriptionData {  skipEventMethod { property1 } } }")
                .AddDefaultValue(field.ItemPath, sourceObject);

            var context = builder.Build();
            await server.ExecuteQuery(context);

            Assert.IsTrue(context.Session.Items.ContainsKey(SubscriptionConstants.ContextDataKeys.SKIP_EVENT));
        }

        [Test]
        public async Task ExecutionOfASubscription_ThatReturnsSkipAndCompleteActionResult_AddsKeysToCollection()
        {
            var server = new TestServerBuilder()
                        .AddType<SubQueryController>()
                        .AddSubscriptionServer()
                        .Build();

            var graphType = server
                .Schema
                .KnownTypes
                .Single(x => x.Name.ToLowerInvariant() == "subscription_subscriptiondata");

            var field = ((IGraphFieldContainer)graphType).Fields["skipEventAndCompleteMethod"];

            var sourceObject = new TwoPropertyObject()
            {
                Property1 = "testA",
                Property2 = 5,
            };

            var builder = server.CreateQueryContextBuilder()
                .AddQueryText("subscription  { subscriptionData {  skipEventAndCompleteMethod { property1 } } }")
                .AddDefaultValue(field.ItemPath, sourceObject);

            var context = builder.Build();
            await server.ExecuteQuery(context);

            Assert.IsTrue(context.Session.Items.ContainsKey(SubscriptionConstants.ContextDataKeys.SKIP_EVENT));
            Assert.IsTrue(context.Session.Items.ContainsKey(SubscriptionConstants.ContextDataKeys.COMPLETE_SUBSCRIPTION));
        }

        [Test]
        public async Task ExecutionOfASubscription_ThatReturnsACompleteActionResult_AddsKeyToCollection_AndRendersResult()
        {
            var server = new TestServerBuilder()
                        .AddType<SubQueryController>()
                        .AddSubscriptionServer()
                        .Build();

            var graphType = server
                .Schema
                .KnownTypes
                .Single(x => x.Name.ToLowerInvariant() == "subscription_subscriptiondata");

            var field = ((IGraphFieldContainer)graphType).Fields["completeMethod"];

            var sourceObject = new TwoPropertyObject()
            {
                Property1 = "testA",
                Property2 = 5,
            };

            var builder = server.CreateQueryContextBuilder()
                .AddQueryText("subscription  { subscriptionData {  completeMethod { property1 } } }")
                .AddDefaultValue(field.ItemPath, sourceObject);

            var expectedResult = @"
            {
                ""data"": {
                ""subscriptionData"": {
                    ""completeMethod"": {
                    ""property1"": ""testA""
                    }
                }
                }
            }";

            var context = builder.Build();
            var result = await server.RenderResult(context);

            CommonAssertions.AreEqualJsonStrings(expectedResult, result);
            Assert.IsTrue(context.Session.Items.ContainsKey(SubscriptionConstants.ContextDataKeys.COMPLETE_SUBSCRIPTION));
        }

        [Test]
        public async Task ExecutionOfQuery_WithSkipEventResult_AddsError()
        {
            var server = new TestServerBuilder()
                        .AddType<SubQueryController>()
                        .AddSubscriptionServer()
                        .Build();

            var builder = server.CreateQueryContextBuilder()
                .AddQueryText("query  { normalQueryWithSkipEvent { property1 } } ");

            var context = builder.Build();
            await server.ExecuteQuery(context);

            Assert.AreEqual(1, context.Messages.Count);
            Assert.IsFalse(context.Messages.IsSucessful);
            Assert.IsNull(context.Result.Data);
            Assert.AreEqual(Constants.ErrorCodes.INVALID_ACTION_RESULT, context.Messages[0].Code);
        }

        [Test]
        public async Task ExecutionOfQuery_WithCompleteEventResult_AddsError()
        {
            var server = new TestServerBuilder()
                        .AddType<SubQueryController>()
                        .AddSubscriptionServer()
                        .Build();

            var builder = server.CreateQueryContextBuilder()
                .AddQueryText("query  { normalQueryWithComplete { property1 } } ");

            var context = builder.Build();
            await server.ExecuteQuery(context);

            Assert.AreEqual(1, context.Messages.Count);
            Assert.IsFalse(context.Messages.IsSucessful);
            Assert.IsNull(context.Result.Data);
            Assert.AreEqual(Constants.ErrorCodes.INVALID_ACTION_RESULT, context.Messages[0].Code);
        }

        [Test]
        public async Task Execution_FromMinimalApi_ExecutesAsExpected()
        {
            var server = new TestServerBuilder()
                        .AddGraphQL(o =>
                        {
                            o.MapSubscription("retrieveObject", (TwoPropertyObject sourceArg) => sourceArg)
                            .WithEventName("RetrieveObject")
                            .WithInternalName("RetrieveObject");
                        })
                        .AddSubscriptionServer()
                        .Build();

            var operation = server.Schema.Operations[GraphOperationType.Subscription];
            var field = operation.Fields.FindField("retrieveObject");

            var sourceObject = new TwoPropertyObject()
            {
                Property1 = "testA",
                Property2 = 5,
            };

            var builder = server.CreateQueryContextBuilder()
                .AddQueryText("subscription  { retrieveObject { property1 } }")
<<<<<<< HEAD
                .AddDefaultValue(field.ItemPath, sourceObject);
=======
                .AddDefaultValue(field.Route, sourceObject);
>>>>>>> 3527a533

            var result = await server.RenderResult(builder);
            var expectedOutput =
                @"{
                    ""data"" : {
                        ""retrieveObject"" : {
                            ""property1"" : ""testA""
                        }
                    }
                }";

            CommonAssertions.AreEqualJsonStrings(expectedOutput, result);
        }

        [Test]
        public async Task Execution_FromMinimalApi_AgainstAsyncResolver_ExecutesAsExpected()
        {
            var server = new TestServerBuilder()
                        .AddGraphQL(o =>
                        {
                            o.MapSubscription("retrieveObject", async (TwoPropertyObject sourceArg) =>
                            {
                                await Task.Yield();
                                return sourceArg;
                            })
                            .WithEventName("RetrieveObject")
                            .WithInternalName("RetrieveObject");
                        })
                        .AddSubscriptionServer()
                        .Build();

            var operation = server.Schema.Operations[GraphOperationType.Subscription];
            var field = operation.Fields.FindField("retrieveObject");

            var sourceObject = new TwoPropertyObject()
            {
                Property1 = "testA",
                Property2 = 5,
            };

            var builder = server.CreateQueryContextBuilder()
                .AddQueryText("subscription  { retrieveObject { property1 } }")
<<<<<<< HEAD
                .AddDefaultValue(field.ItemPath, sourceObject);
=======
                .AddDefaultValue(field.Route, sourceObject);
>>>>>>> 3527a533

            var result = await server.RenderResult(builder);
            var expectedOutput =
                @"{
                    ""data"" : {
                        ""retrieveObject"" : {
                            ""property1"" : ""testA""
                        }
                    }
                }";

            CommonAssertions.AreEqualJsonStrings(expectedOutput, result);
        }
    }
}<|MERGE_RESOLUTION|>--- conflicted
+++ resolved
@@ -1,4 +1,4 @@
-﻿// *************************************************************
+// *************************************************************
 // project:  graphql-aspnet
 // --
 // repo: https://github.com/graphql-aspnet
@@ -12,15 +12,10 @@
     using System.Linq;
     using System.Threading.Tasks;
     using GraphQL.AspNet;
-<<<<<<< HEAD
     using GraphQL.AspNet.Configuration;
     using GraphQL.AspNet.Interfaces.Schema;
     using GraphQL.AspNet.Schemas.TypeSystem;
     using GraphQL.AspNet.Tests.Common.CommonHelpers;
-=======
-    using GraphQL.AspNet.Tests.Common.CommonHelpers;
-    using GraphQL.AspNet.Tests.Framework;
->>>>>>> 3527a533
     using GraphQL.AspNet.Tests.Execution.SubscriptionQueryExecutionData;
     using GraphQL.AspNet.Tests.Framework;
     using GraphQL.AspNet.Tests.Mocks;
@@ -242,11 +237,7 @@
 
             var builder = server.CreateQueryContextBuilder()
                 .AddQueryText("subscription  { retrieveObject { property1 } }")
-<<<<<<< HEAD
-                .AddDefaultValue(field.ItemPath, sourceObject);
-=======
-                .AddDefaultValue(field.Route, sourceObject);
->>>>>>> 3527a533
+                .AddDefaultValue(field.ItemPath, sourceObject);
 
             var result = await server.RenderResult(builder);
             var expectedOutput =
@@ -289,11 +280,7 @@
 
             var builder = server.CreateQueryContextBuilder()
                 .AddQueryText("subscription  { retrieveObject { property1 } }")
-<<<<<<< HEAD
-                .AddDefaultValue(field.ItemPath, sourceObject);
-=======
-                .AddDefaultValue(field.Route, sourceObject);
->>>>>>> 3527a533
+                .AddDefaultValue(field.ItemPath, sourceObject);
 
             var result = await server.RenderResult(builder);
             var expectedOutput =
