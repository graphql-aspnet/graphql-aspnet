﻿// *************************************************************
// project:  graphql-aspnet
// --
// repo: https://github.com/graphql-aspnet
// docs: https://graphql-aspnet.github.io
// --
// License:  MIT
// *************************************************************

namespace GraphQL.AspNet.Tests.Engine
{
    using System.Linq;
    using GraphQL.AspNet.Interfaces.Internal;
    using GraphQL.AspNet.Schemas.Generation.TypeMakers;
    using GraphQL.AspNet.Schemas.Generation.TypeTemplates;
    using GraphQL.AspNet.Schemas.Structural;
    using GraphQL.AspNet.Schemas.TypeMakers;
    using GraphQL.AspNet.Tests.Engine.TestData;
<<<<<<< HEAD
    using GraphQL.AspNet.Tests.Framework;
    using Moq;
=======
    using NSubstitute;
>>>>>>> fc8979c3
    using NUnit.Framework;

    [TestFixture]
    public class SubscriptionEnabledFieldFieldMakerTests
    {
        [Test]
        public void SubscriptionActionField_TransfersDirectives()
        {
<<<<<<< HEAD
            var mockController = new Mock<IGraphControllerTemplate>();
            mockController.Setup(x => x.InternalName).Returns(typeof(SubscriptionTestController).FullName);
            mockController.Setup(x => x.InternalName).Returns(typeof(SubscriptionTestController).Name);
            mockController.Setup(x => x.Route).Returns(new SchemaItemPath("path0"));
            mockController.Setup(x => x.Name).Returns("path0");
            mockController.Setup(x => x.ObjectType).Returns(typeof(SubscriptionTestController));
=======
            var mockController = Substitute.For<IGraphControllerTemplate>();
            mockController.InternalFullName.Returns(typeof(SubscriptionTestController).Name);
            mockController.Route.Returns(new SchemaItemPath("path0"));
            mockController.Name.Returns("path0");
            mockController.ObjectType.Returns(typeof(SubscriptionTestController));
>>>>>>> fc8979c3

            var methodInfo = typeof(SubscriptionTestController).GetMethod(nameof(SubscriptionTestController.DoSub));
            var actionTemplate = new SubscriptionControllerActionGraphFieldTemplate(mockController, methodInfo);
            actionTemplate.Parse();
            actionTemplate.ValidateOrThrow();

            var schema = new TestServerBuilder().Build().Schema;

            var maker = new SubscriptionEnabledGraphFieldMaker(schema, new GraphArgumentMaker(schema));

            var field = maker.CreateField(actionTemplate).Field;

            Assert.AreEqual(field, field.AppliedDirectives.Parent);
            Assert.AreEqual(1, field.AppliedDirectives.Count);

            var appliedDirective = Enumerable.FirstOrDefault(field.AppliedDirectives);
            Assert.AreEqual(typeof(DirectiveWithArgs), appliedDirective.DirectiveType);
            CollectionAssert.AreEqual(new object[] { 99, "sub action arg" }, appliedDirective.ArgumentValues);
        }
    }
}<|MERGE_RESOLUTION|>--- conflicted
+++ resolved
@@ -16,12 +16,8 @@
     using GraphQL.AspNet.Schemas.Structural;
     using GraphQL.AspNet.Schemas.TypeMakers;
     using GraphQL.AspNet.Tests.Engine.TestData;
-<<<<<<< HEAD
     using GraphQL.AspNet.Tests.Framework;
-    using Moq;
-=======
     using NSubstitute;
->>>>>>> fc8979c3
     using NUnit.Framework;
 
     [TestFixture]
@@ -30,20 +26,11 @@
         [Test]
         public void SubscriptionActionField_TransfersDirectives()
         {
-<<<<<<< HEAD
-            var mockController = new Mock<IGraphControllerTemplate>();
-            mockController.Setup(x => x.InternalName).Returns(typeof(SubscriptionTestController).FullName);
-            mockController.Setup(x => x.InternalName).Returns(typeof(SubscriptionTestController).Name);
-            mockController.Setup(x => x.Route).Returns(new SchemaItemPath("path0"));
-            mockController.Setup(x => x.Name).Returns("path0");
-            mockController.Setup(x => x.ObjectType).Returns(typeof(SubscriptionTestController));
-=======
             var mockController = Substitute.For<IGraphControllerTemplate>();
-            mockController.InternalFullName.Returns(typeof(SubscriptionTestController).Name);
+            mockController.InternalName.Returns(typeof(SubscriptionTestController).Name);
             mockController.Route.Returns(new SchemaItemPath("path0"));
             mockController.Name.Returns("path0");
             mockController.ObjectType.Returns(typeof(SubscriptionTestController));
->>>>>>> fc8979c3
 
             var methodInfo = typeof(SubscriptionTestController).GetMethod(nameof(SubscriptionTestController.DoSub));
             var actionTemplate = new SubscriptionControllerActionGraphFieldTemplate(mockController, methodInfo);
