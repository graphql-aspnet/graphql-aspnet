﻿// *************************************************************
// project:  graphql-aspnet
// --
// repo: https://github.com/graphql-aspnet
// docs: https://graphql-aspnet.github.io
// --
// License:  MIT
// *************************************************************

namespace GraphQL.AspNet.Tests.Engine
{
    using System.Linq;
    using GraphQL.AspNet.Interfaces.Internal;
    using GraphQL.AspNet.Schemas.Generation.TypeMakers;
    using GraphQL.AspNet.Schemas.Generation.TypeTemplates;
    using GraphQL.AspNet.Schemas.Structural;
    using GraphQL.AspNet.Schemas.TypeMakers;
    using GraphQL.AspNet.Tests.Engine.TestData;
    using GraphQL.AspNet.Tests.Framework;
    using NSubstitute;
    using NUnit.Framework;

    [TestFixture]
    public class SubscriptionEnabledFieldFieldMakerTests
    {
        [Test]
        public void SubscriptionActionField_TransfersDirectives()
        {
            var mockController = Substitute.For<IGraphControllerTemplate>();
            mockController.InternalName.Returns(typeof(SubscriptionTestController).Name);
<<<<<<< HEAD
            mockController.ItemPath.Returns(new ItemPath("path0"));
=======
            mockController.Route.Returns(new SchemaItemPath("path0"));
>>>>>>> 3527a533
            mockController.Name.Returns("path0");
            mockController.ObjectType.Returns(typeof(SubscriptionTestController));

            var methodInfo = typeof(SubscriptionTestController).GetMethod(nameof(SubscriptionTestController.DoSub));
            var actionTemplate = new SubscriptionControllerActionGraphFieldTemplate(mockController, methodInfo);
            actionTemplate.Parse();
            actionTemplate.ValidateOrThrow();

            var schema = new TestServerBuilder().Build().Schema;

            var maker = new SubscriptionEnabledGraphFieldMaker(schema, new GraphArgumentMaker(schema));

            var field = maker.CreateField(actionTemplate).Field;

            Assert.AreEqual(field, field.AppliedDirectives.Parent);
            Assert.AreEqual(1, field.AppliedDirectives.Count);

            var appliedDirective = Enumerable.FirstOrDefault(field.AppliedDirectives);
            Assert.AreEqual(typeof(DirectiveWithArgs), appliedDirective.DirectiveType);
            CollectionAssert.AreEqual(new object[] { 99, "sub action arg" }, appliedDirective.ArgumentValues);
        }
    }
}<|MERGE_RESOLUTION|>--- conflicted
+++ resolved
@@ -1,4 +1,4 @@
-﻿// *************************************************************
+// *************************************************************
 // project:  graphql-aspnet
 // --
 // repo: https://github.com/graphql-aspnet
@@ -28,11 +28,7 @@
         {
             var mockController = Substitute.For<IGraphControllerTemplate>();
             mockController.InternalName.Returns(typeof(SubscriptionTestController).Name);
-<<<<<<< HEAD
             mockController.ItemPath.Returns(new ItemPath("path0"));
-=======
-            mockController.Route.Returns(new SchemaItemPath("path0"));
->>>>>>> 3527a533
             mockController.Name.Returns("path0");
             mockController.ObjectType.Returns(typeof(SubscriptionTestController));
 
