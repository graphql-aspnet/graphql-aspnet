--- conflicted
+++ resolved
@@ -20,11 +20,7 @@
         [Test]
         public void PolicyName_YieldsPolicyNameInRule()
         {
-<<<<<<< HEAD
-            var group = SecurityGroup.FromAttributeCollection(typeof(PolicyNameObject));
-=======
             var group = AppliedSecurityPolicyGroup.FromAttributeCollection(typeof(PolicyNameObject));
->>>>>>> 0810343b
 
             Assert.IsNotNull(group);
             Assert.AreEqual(1, group.Count);
@@ -38,11 +34,7 @@
         [Test]
         public void Roles_YieldsRoleInRule()
         {
-<<<<<<< HEAD
-            var group = SecurityGroup.FromAttributeCollection(typeof(RoleListObject));
-=======
             var group = AppliedSecurityPolicyGroup.FromAttributeCollection(typeof(RoleListObject));
->>>>>>> 0810343b
 
             Assert.IsNotNull(group);
             Assert.AreEqual(1, group.Count);
@@ -60,11 +52,7 @@
         [Test]
         public void RolePolicyCombined_YieldsSingleRule()
         {
-<<<<<<< HEAD
-            var group = SecurityGroup.FromAttributeCollection(typeof(PolicyNameWithRolesObject));
-=======
             var group = AppliedSecurityPolicyGroup.FromAttributeCollection(typeof(PolicyNameWithRolesObject));
->>>>>>> 0810343b
 
             Assert.IsNotNull(group);
             Assert.AreEqual(1, group.Count);
@@ -81,11 +69,7 @@
         [Test]
         public void MultiPolicy_HasAnonymousAttribute_IndicatesAll()
         {
-<<<<<<< HEAD
-            var group = SecurityGroup.FromAttributeCollection(typeof(PolicyNameWithAnonymousObject));
-=======
             var group = AppliedSecurityPolicyGroup.FromAttributeCollection(typeof(PolicyNameWithAnonymousObject));
->>>>>>> 0810343b
 
             Assert.IsNotNull(group);
             Assert.AreEqual(2, group.Count);
