--- conflicted
+++ resolved
@@ -10,10 +10,7 @@
 namespace GraphQL.AspNet.Configuration.Mvc
 {
     using System;
-<<<<<<< HEAD
-=======
     using GraphQL.AspNet.Common;
->>>>>>> b16a117f
     using GraphQL.AspNet.Defaults;
     using GraphQL.AspNet.Execution.Subscriptions;
     using GraphQL.AspNet.Interfaces.Configuration;
