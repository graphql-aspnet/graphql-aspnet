﻿// *************************************************************
// project:  graphql-aspnet
// --
// repo: https://github.com/graphql-aspnet
// docs: https://graphql-aspnet.github.io
// --
// License:  MIT
// *************************************************************
namespace GraphQL.AspNet.Defaults.TypeMakers
{
    using System.Collections.Generic;
    using GraphQL.AspNet.Configuration.Formatting;
    using GraphQL.AspNet.Execution;
    using GraphQL.AspNet.Interfaces.TypeSystem;
    using GraphQL.AspNet.Internal.Interfaces;
    using GraphQL.AspNet.Internal.TypeTemplates;
    using GraphQL.AspNet.Schemas.Structural;
    using GraphQL.AspNet.Schemas.TypeSystem;
    using GraphQL.AspNet.Security;

    /// <summary>
    /// A maker capable of turning a <see cref="IGraphFieldBaseTemplate"/> into a usable field in an object graph
    /// with additional routines for supporting subscription fields.
    /// </summary>
    public class SubscriptionEnabledGraphFieldMaker : GraphFieldMaker
    {
        /// <summary>
        /// Initializes a new instance of the <see cref="SubscriptionEnabledGraphFieldMaker"/> class.
        /// </summary>
        /// <param name="schema">The schema.</param>
        public SubscriptionEnabledGraphFieldMaker(ISchema schema)
            : base(schema)
        {
        }

        /// <inheritdoc />
        protected override MethodGraphField InstantiateField(
            GraphNameFormatter formatter,
            IGraphTypeFieldTemplate template,
<<<<<<< HEAD
            List<SecurityGroup> securityGroups)
=======
            List<AppliedSecurityPolicyGroup> securityGroups)
>>>>>>> 0810343b
        {
            var subTemplate = template as ControllerSubscriptionActionGraphFieldTemplate;
            if (subTemplate != null
                && subTemplate.FieldSource == GraphFieldSource.Action
                && subTemplate.Route.RootCollection == GraphCollection.Subscription)
            {
                var directives = template.CreateAppliedDirectives();

                return new SubscriptionMethodGraphField(
                    formatter.FormatFieldName(template.Name),
                    template.TypeExpression.CloneTo(formatter.FormatGraphTypeName(template.TypeExpression.TypeName)),
                    template.Route,
                    template.ObjectType,
                    template.DeclaredReturnType,
                    template.Mode,
                    template.CreateResolver(),
                    securityGroups,
                    subTemplate.EventName,
                    directives);
            }

            return base.InstantiateField(formatter, template, securityGroups);
        }
    }
}<|MERGE_RESOLUTION|>--- conflicted
+++ resolved
@@ -37,11 +37,7 @@
         protected override MethodGraphField InstantiateField(
             GraphNameFormatter formatter,
             IGraphTypeFieldTemplate template,
-<<<<<<< HEAD
-            List<SecurityGroup> securityGroups)
-=======
             List<AppliedSecurityPolicyGroup> securityGroups)
->>>>>>> 0810343b
         {
             var subTemplate = template as ControllerSubscriptionActionGraphFieldTemplate;
             if (subTemplate != null
